// Copyright (c) 2009-2010 Satoshi Nakamoto
// Copyright (c) 2009-2015 The Bitcoin Core developers
// Distributed under the MIT software license, see the accompanying
// file COPYING or http://www.opensource.org/licenses/mit-license.php.

#include "wallet/wallet.h"

#include "base58.h"
#include "checkpoints.h"
#include "chain.h"
#include "coincontrol.h"
#include "consensus/consensus.h"
#include "consensus/validation.h"
#include "key.h"
#include "keystore.h"
#include "main.h"
#include "net.h"
#include "policy/policy.h"
#include "primitives/block.h"
#include "primitives/transaction.h"
#include "script/script.h"
#include "script/sign.h"
#include "timedata.h"
#include "txmempool.h"
#include "util.h"
#include "utilmoneystr.h"

#include <assert.h>

#include <boost/algorithm/string/replace.hpp>
#include <boost/filesystem.hpp>
#include <boost/thread.hpp>

using namespace std;

/**
 * Settings
 */
CFeeRate payTxFee(DEFAULT_TRANSACTION_FEE);
CAmount maxTxFee = DEFAULT_TRANSACTION_MAXFEE;
unsigned int nTxConfirmTarget = DEFAULT_TX_CONFIRM_TARGET;
bool bSpendZeroConfChange = DEFAULT_SPEND_ZEROCONF_CHANGE;
bool fSendFreeTransactions = DEFAULT_SEND_FREE_TRANSACTIONS;
bool fWalletRbf = DEFAULT_WALLET_RBF;

/**
 * Fees smaller than this (in satoshi) are considered zero fee (for transaction creation)
 * Override with -mintxfee
 */
CFeeRate CWallet::minTxFee = CFeeRate(DEFAULT_TRANSACTION_MINFEE);
/**
 * If fee estimation does not have enough data to provide estimates, use this fee instead.
 * Has no effect if not using fee estimation
 * Override with -fallbackfee
 */
CFeeRate CWallet::fallbackFee = CFeeRate(DEFAULT_FALLBACK_FEE);

const uint256 CMerkleTx::ABANDON_HASH(uint256S("0000000000000000000000000000000000000000000000000000000000000001"));

/** @defgroup mapWallet
 *
 * @{
 */

struct CompareValueOnly
{
    bool operator()(const pair<CAmount, pair<const CWalletTx*, unsigned int> >& t1,
                    const pair<CAmount, pair<const CWalletTx*, unsigned int> >& t2) const
    {
        return t1.first < t2.first;
    }
};

std::string COutput::ToString() const
{
    return strprintf("COutput(%s, %d, %d) [%s]", tx->GetHash().ToString(), i, nDepth, FormatMoney(tx->vout[i].nValue));
}

const CWalletTx* CWallet::GetWalletTx(const uint256& hash) const
{
    LOCK(cs_wallet);
    std::map<uint256, CWalletTx>::const_iterator it = mapWallet.find(hash);
    if (it == mapWallet.end())
        return NULL;
    return &(it->second);
}

CPubKey CWallet::GenerateNewKey()
{
    AssertLockHeld(cs_wallet); // mapKeyMetadata
    bool fCompressed = CanSupportFeature(FEATURE_COMPRPUBKEY); // default to compressed public keys if we want 0.6.0 wallets

    CKey secret;
    secret.MakeNewKey(fCompressed);

    // Compressed public keys were introduced in version 0.6.0
    if (fCompressed)
        SetMinVersion(FEATURE_COMPRPUBKEY);

    CPubKey pubkey = secret.GetPubKey();
    assert(secret.VerifyPubKey(pubkey));

    // Create new metadata
    int64_t nCreationTime = GetTime();
    mapKeyMetadata[pubkey.GetID()] = CKeyMetadata(nCreationTime);
    if (!nTimeFirstKey || nCreationTime < nTimeFirstKey)
        nTimeFirstKey = nCreationTime;

    if (!AddKeyPubKey(secret, pubkey))
        throw std::runtime_error("CWallet::GenerateNewKey(): AddKey failed");
    return pubkey;
}

bool CWallet::AddKeyPubKey(const CKey& secret, const CPubKey &pubkey)
{
    AssertLockHeld(cs_wallet); // mapKeyMetadata
    if (!CCryptoKeyStore::AddKeyPubKey(secret, pubkey))
        return false;

    // check if we need to remove from watch-only
    CScript script;
    script = GetScriptForDestination(pubkey.GetID());
    if (HaveWatchOnly(script))
        RemoveWatchOnly(script);
    script = GetScriptForRawPubKey(pubkey);
    if (HaveWatchOnly(script))
        RemoveWatchOnly(script);

    if (!fFileBacked)
        return true;
    if (!IsCrypted()) {
        return CWalletDB(strWalletFile).WriteKey(pubkey,
                                                 secret.GetPrivKey(),
                                                 mapKeyMetadata[pubkey.GetID()]);
    }
    return true;
}

bool CWallet::AddCryptedKey(const CPubKey &vchPubKey,
                            const vector<unsigned char> &vchCryptedSecret)
{
    if (!CCryptoKeyStore::AddCryptedKey(vchPubKey, vchCryptedSecret))
        return false;
    if (!fFileBacked)
        return true;
    {
        LOCK(cs_wallet);
        if (pwalletdbEncryption)
            return pwalletdbEncryption->WriteCryptedKey(vchPubKey,
                                                        vchCryptedSecret,
                                                        mapKeyMetadata[vchPubKey.GetID()]);
        else
            return CWalletDB(strWalletFile).WriteCryptedKey(vchPubKey,
                                                            vchCryptedSecret,
                                                            mapKeyMetadata[vchPubKey.GetID()]);
    }
    return false;
}

bool CWallet::LoadKeyMetadata(const CPubKey &pubkey, const CKeyMetadata &meta)
{
    AssertLockHeld(cs_wallet); // mapKeyMetadata
    if (meta.nCreateTime && (!nTimeFirstKey || meta.nCreateTime < nTimeFirstKey))
        nTimeFirstKey = meta.nCreateTime;

    mapKeyMetadata[pubkey.GetID()] = meta;
    return true;
}

bool CWallet::LoadCryptedKey(const CPubKey &vchPubKey, const std::vector<unsigned char> &vchCryptedSecret)
{
    return CCryptoKeyStore::AddCryptedKey(vchPubKey, vchCryptedSecret);
}

bool CWallet::AddCScript(const CScript& redeemScript)
{
    if (!CCryptoKeyStore::AddCScript(redeemScript))
        return false;
    if (!fFileBacked)
        return true;
    return CWalletDB(strWalletFile).WriteCScript(Hash160(redeemScript), redeemScript);
}

bool CWallet::LoadCScript(const CScript& redeemScript)
{
    /* A sanity check was added in pull #3843 to avoid adding redeemScripts
     * that never can be redeemed. However, old wallets may still contain
     * these. Do not add them to the wallet and warn. */
    if (redeemScript.size() > MAX_SCRIPT_ELEMENT_SIZE)
    {
        std::string strAddr = CBitcoinAddress(CScriptID(redeemScript)).ToString();
        LogPrintf("%s: Warning: This wallet contains a redeemScript of size %i which exceeds maximum size %i thus can never be redeemed. Do not use address %s.\n",
            __func__, redeemScript.size(), MAX_SCRIPT_ELEMENT_SIZE, strAddr);
        return true;
    }

    return CCryptoKeyStore::AddCScript(redeemScript);
}

bool CWallet::AddWatchOnly(const CScript &dest)
{
    if (!CCryptoKeyStore::AddWatchOnly(dest))
        return false;
    nTimeFirstKey = 1; // No birthday information for watch-only keys.
    NotifyWatchonlyChanged(true);
    if (!fFileBacked)
        return true;
    return CWalletDB(strWalletFile).WriteWatchOnly(dest);
}

bool CWallet::RemoveWatchOnly(const CScript &dest)
{
    AssertLockHeld(cs_wallet);
    if (!CCryptoKeyStore::RemoveWatchOnly(dest))
        return false;
    if (!HaveWatchOnly())
        NotifyWatchonlyChanged(false);
    if (fFileBacked)
        if (!CWalletDB(strWalletFile).EraseWatchOnly(dest))
            return false;

    return true;
}

bool CWallet::LoadWatchOnly(const CScript &dest)
{
    return CCryptoKeyStore::AddWatchOnly(dest);
}

bool CWallet::Unlock(const SecureString& strWalletPassphrase)
{
    CCrypter crypter;
    CKeyingMaterial vMasterKey;

    {
        LOCK(cs_wallet);
        BOOST_FOREACH(const MasterKeyMap::value_type& pMasterKey, mapMasterKeys)
        {
            if(!crypter.SetKeyFromPassphrase(strWalletPassphrase, pMasterKey.second.vchSalt, pMasterKey.second.nDeriveIterations, pMasterKey.second.nDerivationMethod))
                return false;
            if (!crypter.Decrypt(pMasterKey.second.vchCryptedKey, vMasterKey))
                continue; // try another master key
            if (CCryptoKeyStore::Unlock(vMasterKey))
                return true;
        }
    }
    return false;
}

bool CWallet::ChangeWalletPassphrase(const SecureString& strOldWalletPassphrase, const SecureString& strNewWalletPassphrase)
{
    bool fWasLocked = IsLocked();

    {
        LOCK(cs_wallet);
        Lock();

        CCrypter crypter;
        CKeyingMaterial vMasterKey;
        BOOST_FOREACH(MasterKeyMap::value_type& pMasterKey, mapMasterKeys)
        {
            if(!crypter.SetKeyFromPassphrase(strOldWalletPassphrase, pMasterKey.second.vchSalt, pMasterKey.second.nDeriveIterations, pMasterKey.second.nDerivationMethod))
                return false;
            if (!crypter.Decrypt(pMasterKey.second.vchCryptedKey, vMasterKey))
                return false;
            if (CCryptoKeyStore::Unlock(vMasterKey))
            {
                int64_t nStartTime = GetTimeMillis();
                crypter.SetKeyFromPassphrase(strNewWalletPassphrase, pMasterKey.second.vchSalt, pMasterKey.second.nDeriveIterations, pMasterKey.second.nDerivationMethod);
                pMasterKey.second.nDeriveIterations = pMasterKey.second.nDeriveIterations * (100 / ((double)(GetTimeMillis() - nStartTime)));

                nStartTime = GetTimeMillis();
                crypter.SetKeyFromPassphrase(strNewWalletPassphrase, pMasterKey.second.vchSalt, pMasterKey.second.nDeriveIterations, pMasterKey.second.nDerivationMethod);
                pMasterKey.second.nDeriveIterations = (pMasterKey.second.nDeriveIterations + pMasterKey.second.nDeriveIterations * 100 / ((double)(GetTimeMillis() - nStartTime))) / 2;

                if (pMasterKey.second.nDeriveIterations < 25000)
                    pMasterKey.second.nDeriveIterations = 25000;

                LogPrintf("Wallet passphrase changed to an nDeriveIterations of %i\n", pMasterKey.second.nDeriveIterations);

                if (!crypter.SetKeyFromPassphrase(strNewWalletPassphrase, pMasterKey.second.vchSalt, pMasterKey.second.nDeriveIterations, pMasterKey.second.nDerivationMethod))
                    return false;
                if (!crypter.Encrypt(vMasterKey, pMasterKey.second.vchCryptedKey))
                    return false;
                CWalletDB(strWalletFile).WriteMasterKey(pMasterKey.first, pMasterKey.second);
                if (fWasLocked)
                    Lock();
                return true;
            }
        }
    }

    return false;
}

void CWallet::SetBestChain(const CBlockLocator& loc)
{
    CWalletDB walletdb(strWalletFile);
    walletdb.WriteBestBlock(loc);
}

bool CWallet::SetMinVersion(enum WalletFeature nVersion, CWalletDB* pwalletdbIn, bool fExplicit)
{
    LOCK(cs_wallet); // nWalletVersion
    if (nWalletVersion >= nVersion)
        return true;

    // when doing an explicit upgrade, if we pass the max version permitted, upgrade all the way
    if (fExplicit && nVersion > nWalletMaxVersion)
            nVersion = FEATURE_LATEST;

    nWalletVersion = nVersion;

    if (nVersion > nWalletMaxVersion)
        nWalletMaxVersion = nVersion;

    if (fFileBacked)
    {
        CWalletDB* pwalletdb = pwalletdbIn ? pwalletdbIn : new CWalletDB(strWalletFile);
        if (nWalletVersion > 40000)
            pwalletdb->WriteMinVersion(nWalletVersion);
        if (!pwalletdbIn)
            delete pwalletdb;
    }

    return true;
}

bool CWallet::SetMaxVersion(int nVersion)
{
    LOCK(cs_wallet); // nWalletVersion, nWalletMaxVersion
    // cannot downgrade below current version
    if (nWalletVersion > nVersion)
        return false;

    nWalletMaxVersion = nVersion;

    return true;
}

set<uint256> CWallet::GetConflicts(const uint256& txid) const
{
    set<uint256> result;
    AssertLockHeld(cs_wallet);

    std::map<uint256, CWalletTx>::const_iterator it = mapWallet.find(txid);
    if (it == mapWallet.end())
        return result;
    const CWalletTx& wtx = it->second;

    std::pair<TxSpends::const_iterator, TxSpends::const_iterator> range;

    BOOST_FOREACH(const CTxIn& txin, wtx.vin)
    {
        if (mapTxSpends.count(txin.prevout) <= 1)
            continue;  // No conflict if zero or one spends
        range = mapTxSpends.equal_range(txin.prevout);
        for (TxSpends::const_iterator it = range.first; it != range.second; ++it)
            result.insert(it->second);
    }
    return result;
}

void CWallet::Flush(bool shutdown)
{
    bitdb.Flush(shutdown);
}

bool CWallet::Verify(const string& walletFile, string& warningString, string& errorString)
{
    if (!bitdb.Open(GetDataDir()))
    {
        // try moving the database env out of the way
        boost::filesystem::path pathDatabase = GetDataDir() / "database";
        boost::filesystem::path pathDatabaseBak = GetDataDir() / strprintf("database.%d.bak", GetTime());
        try {
            boost::filesystem::rename(pathDatabase, pathDatabaseBak);
            LogPrintf("Moved old %s to %s. Retrying.\n", pathDatabase.string(), pathDatabaseBak.string());
        } catch (const boost::filesystem::filesystem_error&) {
            // failure is ok (well, not really, but it's not worse than what we started with)
        }
        
        // try again
        if (!bitdb.Open(GetDataDir())) {
            // if it still fails, it probably means we can't even create the database env
            string msg = strprintf(_("Error initializing wallet database environment %s!"), GetDataDir());
            errorString += msg;
            return true;
        }
    }
    
    if (GetBoolArg("-salvagewallet", false))
    {
        // Recover readable keypairs:
        if (!CWalletDB::Recover(bitdb, walletFile, true))
            return false;
    }
    
    if (boost::filesystem::exists(GetDataDir() / walletFile))
    {
        CDBEnv::VerifyResult r = bitdb.Verify(walletFile, CWalletDB::Recover);
        if (r == CDBEnv::RECOVER_OK)
        {
            warningString += strprintf(_("Warning: wallet.dat corrupt, data salvaged!"
                                     " Original wallet.dat saved as wallet.{timestamp}.bak in %s; if"
                                     " your balance or transactions are incorrect you should"
                                     " restore from a backup."), GetDataDir());
        }
        if (r == CDBEnv::RECOVER_FAIL)
            errorString += _("wallet.dat corrupt, salvage failed");
    }
    
    return true;
}

void CWallet::SyncMetaData(pair<TxSpends::iterator, TxSpends::iterator> range)
{
    // We want all the wallet transactions in range to have the same metadata as
    // the oldest (smallest nOrderPos).
    // So: find smallest nOrderPos:

    int nMinOrderPos = std::numeric_limits<int>::max();
    const CWalletTx* copyFrom = NULL;
    for (TxSpends::iterator it = range.first; it != range.second; ++it)
    {
        const uint256& hash = it->second;
        int n = mapWallet[hash].nOrderPos;
        if (n < nMinOrderPos)
        {
            nMinOrderPos = n;
            copyFrom = &mapWallet[hash];
        }
    }
    // Now copy data from copyFrom to rest:
    for (TxSpends::iterator it = range.first; it != range.second; ++it)
    {
        const uint256& hash = it->second;
        CWalletTx* copyTo = &mapWallet[hash];
        if (copyFrom == copyTo) continue;
        if (!copyFrom->IsEquivalentTo(*copyTo)) continue;
        copyTo->mapValue = copyFrom->mapValue;
        copyTo->vOrderForm = copyFrom->vOrderForm;
        // fTimeReceivedIsTxTime not copied on purpose
        // nTimeReceived not copied on purpose
        copyTo->nTimeSmart = copyFrom->nTimeSmart;
        copyTo->fFromMe = copyFrom->fFromMe;
        copyTo->strFromAccount = copyFrom->strFromAccount;
        // nOrderPos not copied on purpose
        // cached members not copied on purpose
    }
}

/**
 * Outpoint is spent if any non-conflicted transaction
 * spends it:
 */
bool CWallet::IsSpent(const uint256& hash, unsigned int n) const
{
    const COutPoint outpoint(hash, n);
    pair<TxSpends::const_iterator, TxSpends::const_iterator> range;
    range = mapTxSpends.equal_range(outpoint);

    for (TxSpends::const_iterator it = range.first; it != range.second; ++it)
    {
        const uint256& wtxid = it->second;
        std::map<uint256, CWalletTx>::const_iterator mit = mapWallet.find(wtxid);
        if (mit != mapWallet.end()) {
            int depth = mit->second.GetDepthInMainChain();
            if (depth > 0  || (depth == 0 && !mit->second.isAbandoned()))
                return true; // Spent
        }
    }
    return false;
}

void CWallet::AddToSpends(const COutPoint& outpoint, const uint256& wtxid)
{
    mapTxSpends.insert(make_pair(outpoint, wtxid));

    pair<TxSpends::iterator, TxSpends::iterator> range;
    range = mapTxSpends.equal_range(outpoint);
    SyncMetaData(range);
}


void CWallet::AddToSpends(const uint256& wtxid)
{
    assert(mapWallet.count(wtxid));
    CWalletTx& thisTx = mapWallet[wtxid];
    if (thisTx.IsCoinBase()) // Coinbases don't spend anything!
        return;

    BOOST_FOREACH(const CTxIn& txin, thisTx.vin)
        AddToSpends(txin.prevout, wtxid);
}

bool CWallet::EncryptWallet(const SecureString& strWalletPassphrase)
{
    if (IsCrypted())
        return false;

    CKeyingMaterial vMasterKey;
    RandAddSeedPerfmon();

    vMasterKey.resize(WALLET_CRYPTO_KEY_SIZE);
    GetRandBytes(&vMasterKey[0], WALLET_CRYPTO_KEY_SIZE);

    CMasterKey kMasterKey;
    RandAddSeedPerfmon();

    kMasterKey.vchSalt.resize(WALLET_CRYPTO_SALT_SIZE);
    GetRandBytes(&kMasterKey.vchSalt[0], WALLET_CRYPTO_SALT_SIZE);

    CCrypter crypter;
    int64_t nStartTime = GetTimeMillis();
    crypter.SetKeyFromPassphrase(strWalletPassphrase, kMasterKey.vchSalt, 25000, kMasterKey.nDerivationMethod);
    kMasterKey.nDeriveIterations = 2500000 / ((double)(GetTimeMillis() - nStartTime));

    nStartTime = GetTimeMillis();
    crypter.SetKeyFromPassphrase(strWalletPassphrase, kMasterKey.vchSalt, kMasterKey.nDeriveIterations, kMasterKey.nDerivationMethod);
    kMasterKey.nDeriveIterations = (kMasterKey.nDeriveIterations + kMasterKey.nDeriveIterations * 100 / ((double)(GetTimeMillis() - nStartTime))) / 2;

    if (kMasterKey.nDeriveIterations < 25000)
        kMasterKey.nDeriveIterations = 25000;

    LogPrintf("Encrypting Wallet with an nDeriveIterations of %i\n", kMasterKey.nDeriveIterations);

    if (!crypter.SetKeyFromPassphrase(strWalletPassphrase, kMasterKey.vchSalt, kMasterKey.nDeriveIterations, kMasterKey.nDerivationMethod))
        return false;
    if (!crypter.Encrypt(vMasterKey, kMasterKey.vchCryptedKey))
        return false;

    {
        LOCK(cs_wallet);
        mapMasterKeys[++nMasterKeyMaxID] = kMasterKey;
        if (fFileBacked)
        {
            assert(!pwalletdbEncryption);
            pwalletdbEncryption = new CWalletDB(strWalletFile);
            if (!pwalletdbEncryption->TxnBegin()) {
                delete pwalletdbEncryption;
                pwalletdbEncryption = NULL;
                return false;
            }
            pwalletdbEncryption->WriteMasterKey(nMasterKeyMaxID, kMasterKey);
        }

        if (!EncryptKeys(vMasterKey))
        {
            if (fFileBacked) {
                pwalletdbEncryption->TxnAbort();
                delete pwalletdbEncryption;
            }
            // We now probably have half of our keys encrypted in memory, and half not...
            // die and let the user reload the unencrypted wallet.
            assert(false);
        }

        // Encryption was introduced in version 0.4.0
        SetMinVersion(FEATURE_WALLETCRYPT, pwalletdbEncryption, true);

        if (fFileBacked)
        {
            if (!pwalletdbEncryption->TxnCommit()) {
                delete pwalletdbEncryption;
                // We now have keys encrypted in memory, but not on disk...
                // die to avoid confusion and let the user reload the unencrypted wallet.
                assert(false);
            }

            delete pwalletdbEncryption;
            pwalletdbEncryption = NULL;
        }

        Lock();
        Unlock(strWalletPassphrase);
        NewKeyPool();
        Lock();

        // Need to completely rewrite the wallet file; if we don't, bdb might keep
        // bits of the unencrypted private key in slack space in the database file.
        CDB::Rewrite(strWalletFile);

    }
    NotifyStatusChanged(this);

    return true;
}

int64_t CWallet::IncOrderPosNext(CWalletDB *pwalletdb)
{
    AssertLockHeld(cs_wallet); // nOrderPosNext
    int64_t nRet = nOrderPosNext++;
    if (pwalletdb) {
        pwalletdb->WriteOrderPosNext(nOrderPosNext);
    } else {
        CWalletDB(strWalletFile).WriteOrderPosNext(nOrderPosNext);
    }
    return nRet;
}

void CWallet::MarkDirty()
{
    {
        LOCK(cs_wallet);
        BOOST_FOREACH(PAIRTYPE(const uint256, CWalletTx)& item, mapWallet)
            item.second.MarkDirty();
    }
}

bool CWallet::AddToWallet(const CWalletTx& wtxIn, bool fFromLoadWallet, CWalletDB* pwalletdb)
{
    uint256 hash = wtxIn.GetHash();

    if (fFromLoadWallet)
    {
        mapWallet[hash] = wtxIn;
        CWalletTx& wtx = mapWallet[hash];
        wtx.BindWallet(this);
        wtxOrdered.insert(make_pair(wtx.nOrderPos, TxPair(&wtx, (CAccountingEntry*)0)));
        AddToSpends(hash);
        BOOST_FOREACH(const CTxIn& txin, wtx.vin) {
            if (mapWallet.count(txin.prevout.hash)) {
                CWalletTx& prevtx = mapWallet[txin.prevout.hash];
                if (prevtx.nIndex == -1 && !prevtx.hashUnset()) {
                    MarkConflicted(prevtx.hashBlock, wtx.GetHash());
                }
            }
        }
    }
    else
    {
        LOCK(cs_wallet);
        // Inserts only if not already there, returns tx inserted or tx found
        pair<map<uint256, CWalletTx>::iterator, bool> ret = mapWallet.insert(make_pair(hash, wtxIn));
        CWalletTx& wtx = (*ret.first).second;
        wtx.BindWallet(this);
        bool fInsertedNew = ret.second;
        if (fInsertedNew)
        {
            wtx.nTimeReceived = GetAdjustedTime();
            wtx.nOrderPos = IncOrderPosNext(pwalletdb);
            wtxOrdered.insert(make_pair(wtx.nOrderPos, TxPair(&wtx, (CAccountingEntry*)0)));

            wtx.nTimeSmart = wtx.nTimeReceived;
            if (!wtxIn.hashUnset())
            {
                if (mapBlockIndex.count(wtxIn.hashBlock))
                {
                    int64_t latestNow = wtx.nTimeReceived;
                    int64_t latestEntry = 0;
                    {
                        // Tolerate times up to the last timestamp in the wallet not more than 5 minutes into the future
                        int64_t latestTolerated = latestNow + 300;
                        const TxItems & txOrdered = wtxOrdered;
                        for (TxItems::const_reverse_iterator it = txOrdered.rbegin(); it != txOrdered.rend(); ++it)
                        {
                            CWalletTx *const pwtx = (*it).second.first;
                            if (pwtx == &wtx)
                                continue;
                            CAccountingEntry *const pacentry = (*it).second.second;
                            int64_t nSmartTime;
                            if (pwtx)
                            {
                                nSmartTime = pwtx->nTimeSmart;
                                if (!nSmartTime)
                                    nSmartTime = pwtx->nTimeReceived;
                            }
                            else
                                nSmartTime = pacentry->nTime;
                            if (nSmartTime <= latestTolerated)
                            {
                                latestEntry = nSmartTime;
                                if (nSmartTime > latestNow)
                                    latestNow = nSmartTime;
                                break;
                            }
                        }
                    }

                    int64_t blocktime = mapBlockIndex[wtxIn.hashBlock]->GetBlockTime();
                    wtx.nTimeSmart = std::max(latestEntry, std::min(blocktime, latestNow));
                }
                else
                    LogPrintf("AddToWallet(): found %s in block %s not in index\n",
                             wtxIn.GetHash().ToString(),
                             wtxIn.hashBlock.ToString());
            }
            AddToSpends(hash);
        }

        bool fUpdated = false;
        if (!fInsertedNew)
        {
            // Merge
            if (!wtxIn.hashUnset() && wtxIn.hashBlock != wtx.hashBlock)
            {
                wtx.hashBlock = wtxIn.hashBlock;
                fUpdated = true;
            }
            // If no longer abandoned, update
            if (wtxIn.hashBlock.IsNull() && wtx.isAbandoned())
            {
                wtx.hashBlock = wtxIn.hashBlock;
                fUpdated = true;
            }
            if (wtxIn.nIndex != -1 && (wtxIn.nIndex != wtx.nIndex))
            {
                wtx.nIndex = wtxIn.nIndex;
                fUpdated = true;
            }
            if (wtxIn.fFromMe && wtxIn.fFromMe != wtx.fFromMe)
            {
                wtx.fFromMe = wtxIn.fFromMe;
                fUpdated = true;
            }
        }

        //// debug print
        LogPrintf("AddToWallet %s  %s%s\n", wtxIn.GetHash().ToString(), (fInsertedNew ? "new" : ""), (fUpdated ? "update" : ""));

        // Write to disk
        if (fInsertedNew || fUpdated)
            if (!wtx.WriteToDisk(pwalletdb))
                return false;

        // Break debit/credit balance caches:
        wtx.MarkDirty();

        // Notify UI of new or updated transaction
        NotifyTransactionChanged(this, hash, fInsertedNew ? CT_NEW : CT_UPDATED);

        // notify an external script when a wallet transaction comes in or is updated
        std::string strCmd = GetArg("-walletnotify", "");

        if ( !strCmd.empty())
        {
            boost::replace_all(strCmd, "%s", wtxIn.GetHash().GetHex());
            boost::thread t(runCommand, strCmd); // thread runs free
        }

    }
    return true;
}

/**
 * Add a transaction to the wallet, or update it.
 * pblock is optional, but should be provided if the transaction is known to be in a block.
 * If fUpdate is true, existing transactions will be updated.
 */
bool CWallet::AddToWalletIfInvolvingMe(const CTransaction& tx, const CBlock* pblock, bool fUpdate)
{
    {
        AssertLockHeld(cs_wallet);

        if (pblock) {
            BOOST_FOREACH(const CTxIn& txin, tx.vin) {
                std::pair<TxSpends::const_iterator, TxSpends::const_iterator> range = mapTxSpends.equal_range(txin.prevout);
                while (range.first != range.second) {
                    if (range.first->second != tx.GetHash()) {
                        LogPrintf("Transaction %s (in block %s) conflicts with wallet transaction %s (both spend %s:%i)\n", tx.GetHash().ToString(), pblock->GetHash().ToString(), range.first->second.ToString(), range.first->first.hash.ToString(), range.first->first.n);
                        MarkConflicted(pblock->GetHash(), range.first->second);
                    }
                    range.first++;
                }
            }
        }

        bool fExisted = mapWallet.count(tx.GetHash()) != 0;
        if (fExisted && !fUpdate) return false;
        if (fExisted || IsMine(tx) || IsFromMe(tx))
        {
            CWalletTx wtx(this,tx);

            // Get merkle branch if transaction was found in a block
            if (pblock)
                wtx.SetMerkleBranch(*pblock);

            // Do not flush the wallet here for performance reasons
            // this is safe, as in case of a crash, we rescan the necessary blocks on startup through our SetBestChain-mechanism
            CWalletDB walletdb(strWalletFile, "r+", false);

            return AddToWallet(wtx, false, &walletdb);
        }
    }
    return false;
}

bool CWallet::AbandonTransaction(const uint256& hashTx)
{
    LOCK2(cs_main, cs_wallet);

    // Do not flush the wallet here for performance reasons
    CWalletDB walletdb(strWalletFile, "r+", false);

    std::set<uint256> todo;
    std::set<uint256> done;

    // Can't mark abandoned if confirmed or in mempool
    assert(mapWallet.count(hashTx));
    CWalletTx& origtx = mapWallet[hashTx];
    if (origtx.GetDepthInMainChain() > 0 || origtx.InMempool()) {
        return false;
    }

    todo.insert(hashTx);

    while (!todo.empty()) {
        uint256 now = *todo.begin();
        todo.erase(now);
        done.insert(now);
        assert(mapWallet.count(now));
        CWalletTx& wtx = mapWallet[now];
        int currentconfirm = wtx.GetDepthInMainChain();
        // If the orig tx was not in block, none of its spends can be
        assert(currentconfirm <= 0);
        // if (currentconfirm < 0) {Tx and spends are already conflicted, no need to abandon}
        if (currentconfirm == 0 && !wtx.isAbandoned()) {
            // If the orig tx was not in block/mempool, none of its spends can be in mempool
            assert(!wtx.InMempool());
            wtx.nIndex = -1;
            wtx.setAbandoned();
            wtx.MarkDirty();
            wtx.WriteToDisk(&walletdb);
            NotifyTransactionChanged(this, wtx.GetHash(), CT_UPDATED);
            // Iterate over all its outputs, and mark transactions in the wallet that spend them abandoned too
            TxSpends::const_iterator iter = mapTxSpends.lower_bound(COutPoint(hashTx, 0));
            while (iter != mapTxSpends.end() && iter->first.hash == now) {
                if (!done.count(iter->second)) {
                    todo.insert(iter->second);
                }
                iter++;
            }
            // If a transaction changes 'conflicted' state, that changes the balance
            // available of the outputs it spends. So force those to be recomputed
            BOOST_FOREACH(const CTxIn& txin, wtx.vin)
            {
                if (mapWallet.count(txin.prevout.hash))
                    mapWallet[txin.prevout.hash].MarkDirty();
            }
        }
    }

    return true;
}

void CWallet::MarkConflicted(const uint256& hashBlock, const uint256& hashTx)
{
    LOCK2(cs_main, cs_wallet);

    int conflictconfirms = 0;
    if (mapBlockIndex.count(hashBlock)) {
        CBlockIndex* pindex = mapBlockIndex[hashBlock];
        if (chainActive.Contains(pindex)) {
            conflictconfirms = -(chainActive.Height() - pindex->nHeight + 1);
        }
    }
    // If number of conflict confirms cannot be determined, this means
    // that the block is still unknown or not yet part of the main chain,
    // for example when loading the wallet during a reindex. Do nothing in that
    // case.
    if (conflictconfirms >= 0)
        return;

    // Do not flush the wallet here for performance reasons
    CWalletDB walletdb(strWalletFile, "r+", false);

    std::set<uint256> todo;
    std::set<uint256> done;

    todo.insert(hashTx);

    while (!todo.empty()) {
        uint256 now = *todo.begin();
        todo.erase(now);
        done.insert(now);
        assert(mapWallet.count(now));
        CWalletTx& wtx = mapWallet[now];
        int currentconfirm = wtx.GetDepthInMainChain();
        if (conflictconfirms < currentconfirm) {
            // Block is 'more conflicted' than current confirm; update.
            // Mark transaction as conflicted with this block.
            wtx.nIndex = -1;
            wtx.hashBlock = hashBlock;
            wtx.MarkDirty();
            wtx.WriteToDisk(&walletdb);
            // Iterate over all its outputs, and mark transactions in the wallet that spend them conflicted too
            TxSpends::const_iterator iter = mapTxSpends.lower_bound(COutPoint(now, 0));
            while (iter != mapTxSpends.end() && iter->first.hash == now) {
                 if (!done.count(iter->second)) {
                     todo.insert(iter->second);
                 }
                 iter++;
            }
            // If a transaction changes 'conflicted' state, that changes the balance
            // available of the outputs it spends. So force those to be recomputed
            BOOST_FOREACH(const CTxIn& txin, wtx.vin)
            {
                if (mapWallet.count(txin.prevout.hash))
                    mapWallet[txin.prevout.hash].MarkDirty();
            }
        }
    }
}

void CWallet::SyncTransaction(const CTransaction& tx, const CBlock* pblock)
{
    LOCK2(cs_main, cs_wallet);

    if (!AddToWalletIfInvolvingMe(tx, pblock, true))
        return; // Not one of ours

    // If a transaction changes 'conflicted' state, that changes the balance
    // available of the outputs it spends. So force those to be
    // recomputed, also:
    BOOST_FOREACH(const CTxIn& txin, tx.vin)
    {
        if (mapWallet.count(txin.prevout.hash))
            mapWallet[txin.prevout.hash].MarkDirty();
    }
}


isminetype CWallet::IsMine(const CTxIn &txin) const
{
    {
        LOCK(cs_wallet);
        map<uint256, CWalletTx>::const_iterator mi = mapWallet.find(txin.prevout.hash);
        if (mi != mapWallet.end())
        {
            const CWalletTx& prev = (*mi).second;
            if (txin.prevout.n < prev.vout.size())
                return IsMine(prev.vout[txin.prevout.n]);
        }
    }
    return ISMINE_NO;
}

CAmount CWallet::GetDebit(const CTxIn &txin, const isminefilter& filter) const
{
    {
        LOCK(cs_wallet);
        map<uint256, CWalletTx>::const_iterator mi = mapWallet.find(txin.prevout.hash);
        if (mi != mapWallet.end())
        {
            const CWalletTx& prev = (*mi).second;
            if (txin.prevout.n < prev.vout.size())
                if (IsMine(prev.vout[txin.prevout.n]) & filter)
                    return prev.vout[txin.prevout.n].nValue;
        }
    }
    return 0;
}

isminetype CWallet::IsMine(const CTxOut& txout) const
{
    return ::IsMine(*this, txout.scriptPubKey);
}

CAmount CWallet::GetCredit(const CTxOut& txout, const isminefilter& filter) const
{
    if (!MoneyRange(txout.nValue))
        throw std::runtime_error("CWallet::GetCredit(): value out of range");
    return ((IsMine(txout) & filter) ? txout.nValue : 0);
}

bool CWallet::IsChange(const CTxOut& txout) const
{
    // TODO: fix handling of 'change' outputs. The assumption is that any
    // payment to a script that is ours, but is not in the address book
    // is change. That assumption is likely to break when we implement multisignature
    // wallets that return change back into a multi-signature-protected address;
    // a better way of identifying which outputs are 'the send' and which are
    // 'the change' will need to be implemented (maybe extend CWalletTx to remember
    // which output, if any, was change).
    if (::IsMine(*this, txout.scriptPubKey))
    {
        CTxDestination address;
        if (!ExtractDestination(txout.scriptPubKey, address))
            return true;

        LOCK(cs_wallet);
        if (!mapAddressBook.count(address))
            return true;
    }
    return false;
}

CAmount CWallet::GetChange(const CTxOut& txout) const
{
    if (!MoneyRange(txout.nValue))
        throw std::runtime_error("CWallet::GetChange(): value out of range");
    return (IsChange(txout) ? txout.nValue : 0);
}

bool CWallet::IsMine(const CTransaction& tx) const
{
    BOOST_FOREACH(const CTxOut& txout, tx.vout)
        if (IsMine(txout))
            return true;
    return false;
}

bool CWallet::IsFromMe(const CTransaction& tx) const
{
    return (GetDebit(tx, ISMINE_ALL) > 0);
}

CAmount CWallet::GetDebit(const CTransaction& tx, const isminefilter& filter) const
{
    CAmount nDebit = 0;
    BOOST_FOREACH(const CTxIn& txin, tx.vin)
    {
        nDebit += GetDebit(txin, filter);
        if (!MoneyRange(nDebit))
            throw std::runtime_error("CWallet::GetDebit(): value out of range");
    }
    return nDebit;
}

CAmount CWallet::GetCredit(const CTransaction& tx, const isminefilter& filter) const
{
    CAmount nCredit = 0;
    BOOST_FOREACH(const CTxOut& txout, tx.vout)
    {
        nCredit += GetCredit(txout, filter);
        if (!MoneyRange(nCredit))
            throw std::runtime_error("CWallet::GetCredit(): value out of range");
    }
    return nCredit;
}

CAmount CWallet::GetChange(const CTransaction& tx) const
{
    CAmount nChange = 0;
    BOOST_FOREACH(const CTxOut& txout, tx.vout)
    {
        nChange += GetChange(txout);
        if (!MoneyRange(nChange))
            throw std::runtime_error("CWallet::GetChange(): value out of range");
    }
    return nChange;
}

int64_t CWalletTx::GetTxTime() const
{
    int64_t n = nTimeSmart;
    return n ? n : nTimeReceived;
}

int CWalletTx::GetRequestCount() const
{
    // Returns -1 if it wasn't being tracked
    int nRequests = -1;
    {
        LOCK(pwallet->cs_wallet);
        if (IsCoinBase())
        {
            // Generated block
            if (!hashUnset())
            {
                map<uint256, int>::const_iterator mi = pwallet->mapRequestCount.find(hashBlock);
                if (mi != pwallet->mapRequestCount.end())
                    nRequests = (*mi).second;
            }
        }
        else
        {
            // Did anyone request this transaction?
            map<uint256, int>::const_iterator mi = pwallet->mapRequestCount.find(GetHash());
            if (mi != pwallet->mapRequestCount.end())
            {
                nRequests = (*mi).second;

                // How about the block it's in?
                if (nRequests == 0 && !hashUnset())
                {
                    map<uint256, int>::const_iterator mi = pwallet->mapRequestCount.find(hashBlock);
                    if (mi != pwallet->mapRequestCount.end())
                        nRequests = (*mi).second;
                    else
                        nRequests = 1; // If it's in someone else's block it must have got out
                }
            }
        }
    }
    return nRequests;
}

void CWalletTx::GetAmounts(list<COutputEntry>& listReceived,
                           list<COutputEntry>& listSent, CAmount& nFee, string& strSentAccount, const isminefilter& filter) const
{
    nFee = 0;
    listReceived.clear();
    listSent.clear();
    strSentAccount = strFromAccount;

    // Compute fee:
    CAmount nDebit = GetDebit(filter);
    if (nDebit > 0) // debit>0 means we signed/sent this transaction
    {
        CAmount nValueOut = GetValueOut();
        nFee = nDebit - nValueOut;
    }

    // Sent/received.
    for (unsigned int i = 0; i < vout.size(); ++i)
    {
        const CTxOut& txout = vout[i];
        isminetype fIsMine = pwallet->IsMine(txout);
        // Only need to handle txouts if AT LEAST one of these is true:
        //   1) they debit from us (sent)
        //   2) the output is to us (received)
        if (nDebit > 0)
        {
            // Don't report 'change' txouts
            if (pwallet->IsChange(txout))
                continue;
        }
        else if (!(fIsMine & filter))
            continue;

        // In either case, we need to get the destination address
        CTxDestination address;

        if (!ExtractDestination(txout.scriptPubKey, address) && !txout.scriptPubKey.IsUnspendable())
        {
            LogPrintf("CWalletTx::GetAmounts: Unknown transaction type found, txid %s\n",
                     this->GetHash().ToString());
            address = CNoDestination();
        }

        COutputEntry output = {address, txout.nValue, (int)i};

        // If we are debited by the transaction, add the output as a "sent" entry
        if (nDebit > 0)
            listSent.push_back(output);

        // If we are receiving the output, add it as a "received" entry
        if (fIsMine & filter)
            listReceived.push_back(output);
    }

}

void CWalletTx::GetAccountAmounts(const string& strAccount, CAmount& nReceived,
                                  CAmount& nSent, CAmount& nFee, const isminefilter& filter) const
{
    nReceived = nSent = nFee = 0;

    CAmount allFee;
    string strSentAccount;
    list<COutputEntry> listReceived;
    list<COutputEntry> listSent;
    GetAmounts(listReceived, listSent, allFee, strSentAccount, filter);

    if (strAccount == strSentAccount)
    {
        BOOST_FOREACH(const COutputEntry& s, listSent)
            nSent += s.amount;
        nFee = allFee;
    }
    {
        LOCK(pwallet->cs_wallet);
        BOOST_FOREACH(const COutputEntry& r, listReceived)
        {
            if (pwallet->mapAddressBook.count(r.destination))
            {
                map<CTxDestination, CAddressBookData>::const_iterator mi = pwallet->mapAddressBook.find(r.destination);
                if (mi != pwallet->mapAddressBook.end() && (*mi).second.name == strAccount)
                    nReceived += r.amount;
            }
            else if (strAccount.empty())
            {
                nReceived += r.amount;
            }
        }
    }
}


bool CWalletTx::WriteToDisk(CWalletDB *pwalletdb)
{
    return pwalletdb->WriteTx(GetHash(), *this);
}

/**
 * Scan the block chain (starting in pindexStart) for transactions
 * from or to us. If fUpdate is true, found transactions that already
 * exist in the wallet will be updated.
 */
int CWallet::ScanForWalletTransactions(CBlockIndex* pindexStart, bool fUpdate)
{
    int ret = 0;
    int64_t nNow = GetTime();
    const CChainParams& chainParams = Params();

    CBlockIndex* pindex = pindexStart;
    {
        LOCK2(cs_main, cs_wallet);

        // no need to read and scan block, if block was created before
        // our wallet birthday (as adjusted for block time variability)
        while (pindex && nTimeFirstKey && (pindex->GetBlockTime() < (nTimeFirstKey - 7200)))
            pindex = chainActive.Next(pindex);

        ShowProgress(_("Rescanning..."), 0); // show rescan progress in GUI as dialog or on splashscreen, if -rescan on startup
        double dProgressStart = Checkpoints::GuessVerificationProgress(chainParams.Checkpoints(), pindex, false);
        double dProgressTip = Checkpoints::GuessVerificationProgress(chainParams.Checkpoints(), chainActive.Tip(), false);
        while (pindex)
        {
            if (pindex->nHeight % 100 == 0 && dProgressTip - dProgressStart > 0.0)
                ShowProgress(_("Rescanning..."), std::max(1, std::min(99, (int)((Checkpoints::GuessVerificationProgress(chainParams.Checkpoints(), pindex, false) - dProgressStart) / (dProgressTip - dProgressStart) * 100))));

            CBlock block;
            ReadBlockFromDisk(block, pindex, Params().GetConsensus());
            BOOST_FOREACH(CTransaction& tx, block.vtx)
            {
                if (AddToWalletIfInvolvingMe(tx, &block, fUpdate))
                    ret++;
            }
            pindex = chainActive.Next(pindex);
            if (GetTime() >= nNow + 60) {
                nNow = GetTime();
                LogPrintf("Still rescanning. At block %d. Progress=%f\n", pindex->nHeight, Checkpoints::GuessVerificationProgress(chainParams.Checkpoints(), pindex));
            }
        }
        ShowProgress(_("Rescanning..."), 100); // hide progress dialog in GUI
    }
    return ret;
}

void CWallet::ReacceptWalletTransactions()
{
    // If transactions aren't being broadcasted, don't let them into local mempool either
    if (!fBroadcastTransactions)
        return;
    LOCK2(cs_main, cs_wallet);
    std::map<int64_t, CWalletTx*> mapSorted;

    // Sort pending wallet transactions based on their initial wallet insertion order
    BOOST_FOREACH(PAIRTYPE(const uint256, CWalletTx)& item, mapWallet)
    {
        const uint256& wtxid = item.first;
        CWalletTx& wtx = item.second;
        assert(wtx.GetHash() == wtxid);

        int nDepth = wtx.GetDepthInMainChain();

        if (!wtx.IsCoinBase() && (nDepth == 0 && !wtx.isAbandoned())) {
            mapSorted.insert(std::make_pair(wtx.nOrderPos, &wtx));
        }
    }

    // Try to add wallet transactions to memory pool
    BOOST_FOREACH(PAIRTYPE(const int64_t, CWalletTx*)& item, mapSorted)
    {
        CWalletTx& wtx = *(item.second);

        LOCK(mempool.cs);
        wtx.AcceptToMemoryPool(false);
    }
}

bool CWalletTx::RelayWalletTransaction()
{
    assert(pwallet->GetBroadcastTransactions());
    if (!IsCoinBase())
    {
        if (GetDepthInMainChain() == 0 && !isAbandoned()) {
            LogPrintf("Relaying wtx %s\n", GetHash().ToString());
            RelayTransaction((CTransaction)*this);
            return true;
        }
    }
    return false;
}

set<uint256> CWalletTx::GetConflicts() const
{
    set<uint256> result;
    if (pwallet != NULL)
    {
        uint256 myHash = GetHash();
        result = pwallet->GetConflicts(myHash);
        result.erase(myHash);
    }
    return result;
}

CAmount CWalletTx::GetDebit(const isminefilter& filter) const
{
    if (vin.empty())
        return 0;

    CAmount debit = 0;
    if(filter & ISMINE_SPENDABLE)
    {
        if (fDebitCached)
            debit += nDebitCached;
        else
        {
            nDebitCached = pwallet->GetDebit(*this, ISMINE_SPENDABLE);
            fDebitCached = true;
            debit += nDebitCached;
        }
    }
    if(filter & ISMINE_WATCH_ONLY)
    {
        if(fWatchDebitCached)
            debit += nWatchDebitCached;
        else
        {
            nWatchDebitCached = pwallet->GetDebit(*this, ISMINE_WATCH_ONLY);
            fWatchDebitCached = true;
            debit += nWatchDebitCached;
        }
    }
    return debit;
}

CAmount CWalletTx::GetCredit(const isminefilter& filter) const
{
    // Must wait until coinbase is safely deep enough in the chain before valuing it
    if (IsCoinBase() && GetBlocksToMaturity() > 0)
        return 0;

    int64_t credit = 0;
    if (filter & ISMINE_SPENDABLE)
    {
        // GetBalance can assume transactions in mapWallet won't change
        if (fCreditCached)
            credit += nCreditCached;
        else
        {
            nCreditCached = pwallet->GetCredit(*this, ISMINE_SPENDABLE);
            fCreditCached = true;
            credit += nCreditCached;
        }
    }
    if (filter & ISMINE_WATCH_ONLY)
    {
        if (fWatchCreditCached)
            credit += nWatchCreditCached;
        else
        {
            nWatchCreditCached = pwallet->GetCredit(*this, ISMINE_WATCH_ONLY);
            fWatchCreditCached = true;
            credit += nWatchCreditCached;
        }
    }
    return credit;
}

CAmount CWalletTx::GetImmatureCredit(bool fUseCache) const
{
    if (IsCoinBase() && GetBlocksToMaturity() > 0 && IsInMainChain())
    {
        if (fUseCache && fImmatureCreditCached)
            return nImmatureCreditCached;
        nImmatureCreditCached = pwallet->GetCredit(*this, ISMINE_SPENDABLE);
        fImmatureCreditCached = true;
        return nImmatureCreditCached;
    }

    return 0;
}

CAmount CWalletTx::GetAvailableCredit(bool fUseCache) const
{
    if (pwallet == 0)
        return 0;

    // Must wait until coinbase is safely deep enough in the chain before valuing it
    if (IsCoinBase() && GetBlocksToMaturity() > 0)
        return 0;

    if (fUseCache && fAvailableCreditCached)
        return nAvailableCreditCached;

    CAmount nCredit = 0;
    uint256 hashTx = GetHash();
    for (unsigned int i = 0; i < vout.size(); i++)
    {
        if (!pwallet->IsSpent(hashTx, i))
        {
            const CTxOut &txout = vout[i];
            nCredit += pwallet->GetCredit(txout, ISMINE_SPENDABLE);
            if (!MoneyRange(nCredit))
                throw std::runtime_error("CWalletTx::GetAvailableCredit() : value out of range");
        }
    }

    nAvailableCreditCached = nCredit;
    fAvailableCreditCached = true;
    return nCredit;
}

CAmount CWalletTx::GetImmatureWatchOnlyCredit(const bool& fUseCache) const
{
    if (IsCoinBase() && GetBlocksToMaturity() > 0 && IsInMainChain())
    {
        if (fUseCache && fImmatureWatchCreditCached)
            return nImmatureWatchCreditCached;
        nImmatureWatchCreditCached = pwallet->GetCredit(*this, ISMINE_WATCH_ONLY);
        fImmatureWatchCreditCached = true;
        return nImmatureWatchCreditCached;
    }

    return 0;
}

CAmount CWalletTx::GetAvailableWatchOnlyCredit(const bool& fUseCache) const
{
    if (pwallet == 0)
        return 0;

    // Must wait until coinbase is safely deep enough in the chain before valuing it
    if (IsCoinBase() && GetBlocksToMaturity() > 0)
        return 0;

    if (fUseCache && fAvailableWatchCreditCached)
        return nAvailableWatchCreditCached;

    CAmount nCredit = 0;
    for (unsigned int i = 0; i < vout.size(); i++)
    {
        if (!pwallet->IsSpent(GetHash(), i))
        {
            const CTxOut &txout = vout[i];
            nCredit += pwallet->GetCredit(txout, ISMINE_WATCH_ONLY);
            if (!MoneyRange(nCredit))
                throw std::runtime_error("CWalletTx::GetAvailableCredit() : value out of range");
        }
    }

    nAvailableWatchCreditCached = nCredit;
    fAvailableWatchCreditCached = true;
    return nCredit;
}

CAmount CWalletTx::GetChange() const
{
    if (fChangeCached)
        return nChangeCached;
    nChangeCached = pwallet->GetChange(*this);
    fChangeCached = true;
    return nChangeCached;
}

bool CWalletTx::InMempool() const
{
    LOCK(mempool.cs);
    if (mempool.exists(GetHash())) {
        return true;
    }
    return false;
}

bool CWalletTx::IsTrusted() const
{
    // Quick answer in most cases
    if (!CheckFinalTx(*this))
        return false;
    int nDepth = GetDepthInMainChain();
    if (nDepth >= 1)
        return true;
    if (nDepth < 0)
        return false;
    if (!bSpendZeroConfChange || !IsFromMe(ISMINE_ALL)) // using wtx's cached debit
        return false;

    // Don't trust unconfirmed transactions from us unless they are in the mempool.
    if (!InMempool())
        return false;

    // Trusted if all inputs are from us and are in the mempool:
    BOOST_FOREACH(const CTxIn& txin, vin)
    {
        // Transactions not sent by us: not trusted
        const CWalletTx* parent = pwallet->GetWalletTx(txin.prevout.hash);
        if (parent == NULL)
            return false;
        const CTxOut& parentOut = parent->vout[txin.prevout.n];
        if (pwallet->IsMine(parentOut) != ISMINE_SPENDABLE)
            return false;
    }
    return true;
}

bool CWalletTx::IsEquivalentTo(const CWalletTx& tx) const
{
        CMutableTransaction tx1 = *this;
        CMutableTransaction tx2 = tx;
        for (unsigned int i = 0; i < tx1.vin.size(); i++) tx1.vin[i].scriptSig = CScript();
        for (unsigned int i = 0; i < tx2.vin.size(); i++) tx2.vin[i].scriptSig = CScript();
        return CTransaction(tx1) == CTransaction(tx2);
}

std::vector<uint256> CWallet::ResendWalletTransactionsBefore(int64_t nTime)
{
    std::vector<uint256> result;

    LOCK(cs_wallet);
    // Sort them in chronological order
    multimap<unsigned int, CWalletTx*> mapSorted;
    BOOST_FOREACH(PAIRTYPE(const uint256, CWalletTx)& item, mapWallet)
    {
        CWalletTx& wtx = item.second;
        // Don't rebroadcast if newer than nTime:
        if (wtx.nTimeReceived > nTime)
            continue;
        mapSorted.insert(make_pair(wtx.nTimeReceived, &wtx));
    }
    BOOST_FOREACH(PAIRTYPE(const unsigned int, CWalletTx*)& item, mapSorted)
    {
        CWalletTx& wtx = *item.second;
        if (wtx.RelayWalletTransaction())
            result.push_back(wtx.GetHash());
    }
    return result;
}

void CWallet::ResendWalletTransactions(int64_t nBestBlockTime)
{
    // Do this infrequently and randomly to avoid giving away
    // that these are our transactions.
    if (GetTime() < nNextResend || !fBroadcastTransactions)
        return;
    bool fFirst = (nNextResend == 0);
    nNextResend = GetTime() + GetRand(30 * 60);
    if (fFirst)
        return;

    // Only do it if there's been a new block since last time
    if (nBestBlockTime < nLastResend)
        return;
    nLastResend = GetTime();

    // Rebroadcast unconfirmed txes older than 5 minutes before the last
    // block was found:
    std::vector<uint256> relayed = ResendWalletTransactionsBefore(nBestBlockTime-5*60);
    if (!relayed.empty())
        LogPrintf("%s: rebroadcast %u unconfirmed transactions\n", __func__, relayed.size());
}

/** @} */ // end of mapWallet




/** @defgroup Actions
 *
 * @{
 */


CAmount CWallet::GetBalance() const
{
    CAmount nTotal = 0;
    {
        LOCK2(cs_main, cs_wallet);
        for (map<uint256, CWalletTx>::const_iterator it = mapWallet.begin(); it != mapWallet.end(); ++it)
        {
            const CWalletTx* pcoin = &(*it).second;
            if (pcoin->IsTrusted())
                nTotal += pcoin->GetAvailableCredit();
        }
    }

    return nTotal;
}

CAmount CWallet::GetUnconfirmedBalance() const
{
    CAmount nTotal = 0;
    {
        LOCK2(cs_main, cs_wallet);
        for (map<uint256, CWalletTx>::const_iterator it = mapWallet.begin(); it != mapWallet.end(); ++it)
        {
            const CWalletTx* pcoin = &(*it).second;
            if (!CheckFinalTx(*pcoin) || (!pcoin->IsTrusted() && pcoin->GetDepthInMainChain() == 0))
                nTotal += pcoin->GetAvailableCredit();
        }
    }
    return nTotal;
}

CAmount CWallet::GetImmatureBalance() const
{
    CAmount nTotal = 0;
    {
        LOCK2(cs_main, cs_wallet);
        for (map<uint256, CWalletTx>::const_iterator it = mapWallet.begin(); it != mapWallet.end(); ++it)
        {
            const CWalletTx* pcoin = &(*it).second;
            nTotal += pcoin->GetImmatureCredit();
        }
    }
    return nTotal;
}

CAmount CWallet::GetWatchOnlyBalance() const
{
    CAmount nTotal = 0;
    {
        LOCK2(cs_main, cs_wallet);
        for (map<uint256, CWalletTx>::const_iterator it = mapWallet.begin(); it != mapWallet.end(); ++it)
        {
            const CWalletTx* pcoin = &(*it).second;
            if (pcoin->IsTrusted())
                nTotal += pcoin->GetAvailableWatchOnlyCredit();
        }
    }

    return nTotal;
}

CAmount CWallet::GetUnconfirmedWatchOnlyBalance() const
{
    CAmount nTotal = 0;
    {
        LOCK2(cs_main, cs_wallet);
        for (map<uint256, CWalletTx>::const_iterator it = mapWallet.begin(); it != mapWallet.end(); ++it)
        {
            const CWalletTx* pcoin = &(*it).second;
            if (!CheckFinalTx(*pcoin) || (!pcoin->IsTrusted() && pcoin->GetDepthInMainChain() == 0))
                nTotal += pcoin->GetAvailableWatchOnlyCredit();
        }
    }
    return nTotal;
}

CAmount CWallet::GetImmatureWatchOnlyBalance() const
{
    CAmount nTotal = 0;
    {
        LOCK2(cs_main, cs_wallet);
        for (map<uint256, CWalletTx>::const_iterator it = mapWallet.begin(); it != mapWallet.end(); ++it)
        {
            const CWalletTx* pcoin = &(*it).second;
            nTotal += pcoin->GetImmatureWatchOnlyCredit();
        }
    }
    return nTotal;
}

void CWallet::AvailableCoins(vector<COutput>& vCoins, bool fOnlyConfirmed, const CCoinControl *coinControl, bool fIncludeZeroValue) const
{
    vCoins.clear();

    {
        LOCK2(cs_main, cs_wallet);
        for (map<uint256, CWalletTx>::const_iterator it = mapWallet.begin(); it != mapWallet.end(); ++it)
        {
            const uint256& wtxid = it->first;
            const CWalletTx* pcoin = &(*it).second;

            if (!CheckFinalTx(*pcoin))
                continue;

            if (fOnlyConfirmed && !pcoin->IsTrusted())
                continue;

            if (pcoin->IsCoinBase() && pcoin->GetBlocksToMaturity() > 0)
                continue;

            int nDepth = pcoin->GetDepthInMainChain();
            if (nDepth < 0)
                continue;

            for (unsigned int i = 0; i < pcoin->vout.size(); i++) {
                isminetype mine = IsMine(pcoin->vout[i]);
                if (!(IsSpent(wtxid, i)) && mine != ISMINE_NO &&
                    !IsLockedCoin((*it).first, i) && (pcoin->vout[i].nValue > 0 || fIncludeZeroValue) &&
                    (!coinControl || !coinControl->HasSelected() || coinControl->fAllowOtherInputs || coinControl->IsSelected((*it).first, i)))
                        vCoins.push_back(COutput(pcoin, i, nDepth,
                                                 ((mine & ISMINE_SPENDABLE) != ISMINE_NO) ||
                                                  (coinControl && coinControl->fAllowWatchOnly && (mine & ISMINE_WATCH_SOLVABLE) != ISMINE_NO)));
            }
        }
    }
}

static void ApproximateBestSubset(vector<pair<CAmount, pair<const CWalletTx*,unsigned int> > >vValue, const CAmount& nTotalLower, const CAmount& nTargetValue,
                                  vector<char>& vfBest, CAmount& nBest, int iterations = 1000)
{
    vector<char> vfIncluded;

    vfBest.assign(vValue.size(), true);
    nBest = nTotalLower;

    seed_insecure_rand();

    for (int nRep = 0; nRep < iterations && nBest != nTargetValue; nRep++)
    {
        vfIncluded.assign(vValue.size(), false);
        CAmount nTotal = 0;
        bool fReachedTarget = false;
        for (int nPass = 0; nPass < 2 && !fReachedTarget; nPass++)
        {
            for (unsigned int i = 0; i < vValue.size(); i++)
            {
                //The solver here uses a randomized algorithm,
                //the randomness serves no real security purpose but is just
                //needed to prevent degenerate behavior and it is important
                //that the rng is fast. We do not use a constant random sequence,
                //because there may be some privacy improvement by making
                //the selection random.
                if (nPass == 0 ? insecure_rand()&1 : !vfIncluded[i])
                {
                    nTotal += vValue[i].first;
                    vfIncluded[i] = true;
                    if (nTotal >= nTargetValue)
                    {
                        fReachedTarget = true;
                        if (nTotal < nBest)
                        {
                            nBest = nTotal;
                            vfBest = vfIncluded;
                        }
                        nTotal -= vValue[i].first;
                        vfIncluded[i] = false;
                    }
                }
            }
        }
    }

    //Reduces the approximate best subset by removing any inputs that are smaller than the surplus of nTotal beyond nTargetValue. 
    for (unsigned int i = 0; i < vValue.size(); i++)
    {                        
        if (vfBest[i] && (nBest - vValue[i].first) >= nTargetValue )
        {
            vfBest[i] = false;
            nBest -= vValue[i].first;
        }
    }
}

bool CWallet::SelectCoinsMinConf(const CAmount& nTargetValue, int nConfMine, int nConfTheirs, vector<COutput> vCoins,
                                 set<pair<const CWalletTx*,unsigned int> >& setCoinsRet, CAmount& nValueRet) const
{
    setCoinsRet.clear();
    nValueRet = 0;

    // List of values less than target
    pair<CAmount, pair<const CWalletTx*,unsigned int> > coinLowestLarger;
    coinLowestLarger.first = std::numeric_limits<CAmount>::max();
    coinLowestLarger.second.first = NULL;
    vector<pair<CAmount, pair<const CWalletTx*,unsigned int> > > vValue;
    CAmount nTotalLower = 0;

    random_shuffle(vCoins.begin(), vCoins.end(), GetRandInt);

    BOOST_FOREACH(const COutput &output, vCoins)
    {
        if (!output.fSpendable)
            continue;

        const CWalletTx *pcoin = output.tx;

        if (output.nDepth < (pcoin->IsFromMe(ISMINE_ALL) ? nConfMine : nConfTheirs))
            continue;

        int i = output.i;
        CAmount n = pcoin->vout[i].nValue;

        pair<CAmount,pair<const CWalletTx*,unsigned int> > coin = make_pair(n,make_pair(pcoin, i));

        if (n == nTargetValue)
        {
            setCoinsRet.insert(coin.second);
            nValueRet += coin.first;
            return true;
        }
        else if (n < nTargetValue + MIN_CHANGE)
        {
            vValue.push_back(coin);
            nTotalLower += n;
        }
        else if (n < coinLowestLarger.first)
        {
            coinLowestLarger = coin;
        }
    }

    if (nTotalLower == nTargetValue)
    {
        for (unsigned int i = 0; i < vValue.size(); ++i)
        {
            setCoinsRet.insert(vValue[i].second);
            nValueRet += vValue[i].first;
        }
        return true;
    }

    if (nTotalLower < nTargetValue)
    {
        if (coinLowestLarger.second.first == NULL)
            return false;
        setCoinsRet.insert(coinLowestLarger.second);
        nValueRet += coinLowestLarger.first;
        return true;
    }

    // Solve subset sum by stochastic approximation
    sort(vValue.rbegin(), vValue.rend(), CompareValueOnly());
    vector<char> vfBest;
    CAmount nBest;

    ApproximateBestSubset(vValue, nTotalLower, nTargetValue, vfBest, nBest);
    if (nBest != nTargetValue && nTotalLower >= nTargetValue + MIN_CHANGE)
        ApproximateBestSubset(vValue, nTotalLower, nTargetValue + MIN_CHANGE, vfBest, nBest);

    // If we have a bigger coin and (either the stochastic approximation didn't find a good solution,
    //                                   or the next bigger coin is closer), return the bigger coin
    if (coinLowestLarger.second.first &&
        ((nBest != nTargetValue && nBest < nTargetValue + MIN_CHANGE) || coinLowestLarger.first <= nBest))
    {
        setCoinsRet.insert(coinLowestLarger.second);
        nValueRet += coinLowestLarger.first;
    }
    else {
        for (unsigned int i = 0; i < vValue.size(); i++)
            if (vfBest[i])
            {
                setCoinsRet.insert(vValue[i].second);
                nValueRet += vValue[i].first;
            }

        LogPrint("selectcoins", "SelectCoins() best subset: ");
        for (unsigned int i = 0; i < vValue.size(); i++)
            if (vfBest[i])
                LogPrint("selectcoins", "%s ", FormatMoney(vValue[i].first));
        LogPrint("selectcoins", "total %s\n", FormatMoney(nBest));
    }

    return true;
}

bool CWallet::SelectCoins(const CAmount& nTargetValue, set<pair<const CWalletTx*,unsigned int> >& setCoinsRet, CAmount& nValueRet, const CCoinControl* coinControl) const
{
    vector<COutput> vCoins;
    AvailableCoins(vCoins, true, coinControl);

    // coin control -> return all selected outputs (we want all selected to go into the transaction for sure)
    if (coinControl && coinControl->HasSelected() && !coinControl->fAllowOtherInputs)
    {
        BOOST_FOREACH(const COutput& out, vCoins)
        {
            if (!out.fSpendable)
                 continue;
            nValueRet += out.tx->vout[out.i].nValue;
            setCoinsRet.insert(make_pair(out.tx, out.i));
        }
        return (nValueRet >= nTargetValue);
    }

    // calculate value from preset inputs and store them
    set<pair<const CWalletTx*, uint32_t> > setPresetCoins;
    CAmount nValueFromPresetInputs = 0;

    std::vector<COutPoint> vPresetInputs;
    if (coinControl)
        coinControl->ListSelected(vPresetInputs);
    BOOST_FOREACH(const COutPoint& outpoint, vPresetInputs)
    {
        map<uint256, CWalletTx>::const_iterator it = mapWallet.find(outpoint.hash);
        if (it != mapWallet.end())
        {
            const CWalletTx* pcoin = &it->second;
            // Clearly invalid input, fail
            if (pcoin->vout.size() <= outpoint.n)
                return false;
            nValueFromPresetInputs += pcoin->vout[outpoint.n].nValue;
            setPresetCoins.insert(make_pair(pcoin, outpoint.n));
        } else
            return false; // TODO: Allow non-wallet inputs
    }

    // remove preset inputs from vCoins
    for (vector<COutput>::iterator it = vCoins.begin(); it != vCoins.end() && coinControl && coinControl->HasSelected();)
    {
        if (setPresetCoins.count(make_pair(it->tx, it->i)))
            it = vCoins.erase(it);
        else
            ++it;
    }

    bool res = nTargetValue <= nValueFromPresetInputs ||
        SelectCoinsMinConf(nTargetValue - nValueFromPresetInputs, 1, 6, vCoins, setCoinsRet, nValueRet) ||
        SelectCoinsMinConf(nTargetValue - nValueFromPresetInputs, 1, 1, vCoins, setCoinsRet, nValueRet) ||
        (bSpendZeroConfChange && SelectCoinsMinConf(nTargetValue - nValueFromPresetInputs, 0, 1, vCoins, setCoinsRet, nValueRet));

    // because SelectCoinsMinConf clears the setCoinsRet, we now add the possible inputs to the coinset
    setCoinsRet.insert(setPresetCoins.begin(), setPresetCoins.end());

    // add preset inputs to the total value selected
    nValueRet += nValueFromPresetInputs;

    return res;
}

bool CWallet::FundTransaction(CMutableTransaction& tx, CAmount &nFeeRet, int& nChangePosRet, std::string& strFailReason, bool includeWatching, unsigned int flags)
{
    vector<CRecipient> vecSend;

    // Turn the txout set into a CRecipient vector
    BOOST_FOREACH(const CTxOut& txOut, tx.vout)
    {
        CRecipient recipient = {txOut.scriptPubKey, txOut.nValue, false};
        vecSend.push_back(recipient);
    }

    CCoinControl coinControl;
    coinControl.fAllowOtherInputs = true;
    coinControl.fAllowWatchOnly = includeWatching;
    BOOST_FOREACH(const CTxIn& txin, tx.vin)
        coinControl.Select(txin.prevout);

    CReserveKey reservekey(this);
    CWalletTx wtx;
    if (!CreateTransaction(vecSend, wtx, reservekey, nFeeRet, nChangePosRet, strFailReason, &coinControl, flags))
        return false;

    if (nChangePosRet != -1)
        tx.vout.insert(tx.vout.begin() + nChangePosRet, wtx.vout[nChangePosRet]);

    // Add new txins (keeping original txin scriptSig/order)
    BOOST_FOREACH(const CTxIn& txin, wtx.vin)
    {
        bool found = false;
        BOOST_FOREACH(const CTxIn& origTxIn, tx.vin)
        {
            if (txin.prevout.hash == origTxIn.prevout.hash && txin.prevout.n == origTxIn.prevout.n)
            {
                found = true;
                break;
            }
        }
        if (!found)
            tx.vin.push_back(txin);
    }

    return true;
}

bool CWallet::CreateTransaction(const vector<CRecipient>& vecSend, CWalletTx& wtxNew, CReserveKey& reservekey, CAmount& nFeeRet,
                                int& nChangePosRet, std::string& strFailReason, const CCoinControl* coinControl, unsigned int flags)
{
    CAmount nValue = 0;
    unsigned int nSubtractFeeFromAmount = 0;
    BOOST_FOREACH (const CRecipient& recipient, vecSend)
    {
        if (nValue < 0 || recipient.nAmount < 0)
        {
            strFailReason = _("Transaction amounts must be positive");
            return false;
        }
        nValue += recipient.nAmount;

        if (recipient.fSubtractFeeFromAmount)
            nSubtractFeeFromAmount++;
    }
    if (vecSend.empty() || nValue < 0)
    {
        strFailReason = _("Transaction amounts must be positive");
        return false;
    }

    wtxNew.fTimeReceivedIsTxTime = true;
    wtxNew.BindWallet(this);
    CMutableTransaction txNew;

    // Discourage fee sniping.
    //
    // For a large miner the value of the transactions in the best block and
    // the mempool can exceed the cost of deliberately attempting to mine two
    // blocks to orphan the current best block. By setting nLockTime such that
    // only the next block can include the transaction, we discourage this
    // practice as the height restricted and limited blocksize gives miners
    // considering fee sniping fewer options for pulling off this attack.
    //
    // A simple way to think about this is from the wallet's point of view we
    // always want the blockchain to move forward. By setting nLockTime this
    // way we're basically making the statement that we only want this
    // transaction to appear in the next block; we don't want to potentially
    // encourage reorgs by allowing transactions to appear at lower heights
    // than the next block in forks of the best chain.
    //
    // Of course, the subsidy is high enough, and transaction volume low
    // enough, that fee sniping isn't a problem yet, but by implementing a fix
    // now we ensure code won't be written that makes assumptions about
    // nLockTime that preclude a fix later.
    txNew.nLockTime = chainActive.Height();

    // Secondly occasionally randomly pick a nLockTime even further back, so
    // that transactions that are delayed after signing for whatever reason,
    // e.g. high-latency mix networks and some CoinJoin implementations, have
    // better privacy.
    if (GetRandInt(10) == 0)
        txNew.nLockTime = std::max(0, (int)txNew.nLockTime - GetRandInt(100));

    assert(txNew.nLockTime <= (unsigned int)chainActive.Height());
    assert(txNew.nLockTime < LOCKTIME_THRESHOLD);

    {
        LOCK2(cs_main, cs_wallet);
        {
            nFeeRet = 0;
            // Start with no fee and loop until there is enough fee
            while (true)
            {
                txNew.vin.clear();
                txNew.vout.clear();
                wtxNew.fFromMe = true;
                nChangePosRet = -1;
                bool fFirst = true;

                CAmount nValueToSelect = nValue;
                if (nSubtractFeeFromAmount == 0)
                    nValueToSelect += nFeeRet;
                double dPriority = 0;
                // vouts to the payees
                BOOST_FOREACH (const CRecipient& recipient, vecSend)
                {
                    CTxOut txout(recipient.nAmount, recipient.scriptPubKey);

                    if (recipient.fSubtractFeeFromAmount)
                    {
                        txout.nValue -= nFeeRet / nSubtractFeeFromAmount; // Subtract fee equally from each selected recipient

                        if (fFirst) // first receiver pays the remainder not divisible by output count
                        {
                            fFirst = false;
                            txout.nValue -= nFeeRet % nSubtractFeeFromAmount;
                        }
                    }

                    if (txout.IsDust(::minRelayTxFee))
                    {
                        if (recipient.fSubtractFeeFromAmount && nFeeRet > 0)
                        {
                            if (txout.nValue < 0)
                                strFailReason = _("The transaction amount is too small to pay the fee");
                            else
                                strFailReason = _("The transaction amount is too small to send after the fee has been deducted");
                        }
                        else
                            strFailReason = _("Transaction amount too small");
                        return false;
                    }
                    txNew.vout.push_back(txout);
                }

                // Choose coins to use
                set<pair<const CWalletTx*,unsigned int> > setCoins;
                CAmount nValueIn = 0;
                if (!SelectCoins(nValueToSelect, setCoins, nValueIn, coinControl))
                {
                    strFailReason = _("Insufficient funds");
                    return false;
                }
                BOOST_FOREACH(PAIRTYPE(const CWalletTx*, unsigned int) pcoin, setCoins)
                {
                    CAmount nCredit = pcoin.first->vout[pcoin.second].nValue;
                    //The coin age after the next block (depth+1) is used instead of the current,
                    //reflecting an assumption the user would accept a bit more delay for
                    //a chance at a free transaction.
                    //But mempool inputs might still be in the mempool, so their age stays 0
                    int age = pcoin.first->GetDepthInMainChain();
                    assert(age >= 0);
                    if (age != 0)
                        age += 1;
                    dPriority += (double)nCredit * age;
                }

                const CAmount nChange = nValueIn - nValueToSelect;
                if (nChange > 0)
                {
                    // Fill a vout to ourself
                    // TODO: pass in scriptChange instead of reservekey so
                    // change transaction isn't always pay-to-bitcoin-address
                    CScript scriptChange;

                    // coin control: send change to custom address
                    if (coinControl && !boost::get<CNoDestination>(&coinControl->destChange))
                        scriptChange = GetScriptForDestination(coinControl->destChange);

                    // no coin control: send change to newly generated address
                    else
                    {
                        // Note: We use a new key here to keep it from being obvious which side is the change.
                        //  The drawback is that by not reusing a previous key, the change may be lost if a
                        //  backup is restored, if the backup doesn't have the new private key for the change.
                        //  If we reused the old key, it would be possible to add code to look for and
                        //  rediscover unknown transactions that were written with keys of ours to recover
                        //  post-backup change.

                        // Reserve a new key pair from key pool
                        CPubKey vchPubKey;
                        bool ret;
                        ret = reservekey.GetReservedKey(vchPubKey);
                        assert(ret); // should never fail, as we just unlocked

                        scriptChange = GetScriptForDestination(vchPubKey.GetID());
                    }

                    CTxOut newTxOut(nChange, scriptChange);

                    // We do not move dust-change to fees, because the sender would end up paying more than requested.
                    // This would be against the purpose of the all-inclusive feature.
                    // So instead we raise the change and deduct from the recipient.
                    if (nSubtractFeeFromAmount > 0 && newTxOut.IsDust(::minRelayTxFee))
                    {
                        CAmount nDust = newTxOut.GetDustThreshold(::minRelayTxFee) - newTxOut.nValue;
                        newTxOut.nValue += nDust; // raise change until no more dust
                        for (unsigned int i = 0; i < vecSend.size(); i++) // subtract from first recipient
                        {
                            if (vecSend[i].fSubtractFeeFromAmount)
                            {
                                txNew.vout[i].nValue -= nDust;
                                if (txNew.vout[i].IsDust(::minRelayTxFee))
                                {
                                    strFailReason = _("The transaction amount is too small to send after the fee has been deducted");
                                    return false;
                                }
                                break;
                            }
                        }
                    }

                    // Never create dust outputs; if we would, just
                    // add the dust to the fee.
                    if (newTxOut.IsDust(::minRelayTxFee))
                    {
                        nFeeRet += nChange;
                        reservekey.ReturnKey();
                    }
                    else
                    {
                        // Insert change txn at random position:
                        nChangePosRet = GetRandInt(txNew.vout.size()+1);
                        vector<CTxOut>::iterator position = txNew.vout.begin()+nChangePosRet;
                        txNew.vout.insert(position, newTxOut);
                    }
                }
                else
                    reservekey.ReturnKey();

                // Fill vin
                //
                // Note how the sequence number is set to non-maxint so that
                // the nLockTime set above actually works.
                BOOST_FOREACH(const PAIRTYPE(const CWalletTx*,unsigned int)& coin, setCoins)
                    txNew.vin.push_back(CTxIn(coin.first->GetHash(),coin.second,CScript(),
<<<<<<< HEAD
                                              std::numeric_limits<unsigned int>::max() - ((flags & CREATE_TX_RBF_OPT_IN) ? 2 : 1) ));
=======
                                              std::numeric_limits<unsigned int>::max() - (fWalletRbf ? 2 : 1)));
>>>>>>> e5456a15

                // Sign
                int nIn = 0;
                CTransaction txNewConst(txNew);
                BOOST_FOREACH(const PAIRTYPE(const CWalletTx*,unsigned int)& coin, setCoins)
                {
                    bool signSuccess;
                    const CScript& scriptPubKey = coin.first->vout[coin.second].scriptPubKey;
                    CScript& scriptSigRes = txNew.vin[nIn].scriptSig;
                    if (!(flags & CREATE_TX_DONT_SIGN))
                        signSuccess = ProduceSignature(TransactionSignatureCreator(this, &txNewConst, nIn, SIGHASH_ALL), scriptPubKey, scriptSigRes);
                    else
                        signSuccess = ProduceSignature(DummySignatureCreator(this), scriptPubKey, scriptSigRes);

                    if (!signSuccess)
                    {
                        strFailReason = _("Signing transaction failed");
                        return false;
                    }
                    nIn++;
                }

                unsigned int nBytes = ::GetSerializeSize(txNew, SER_NETWORK, PROTOCOL_VERSION);

                // Remove scriptSigs if we used dummy signatures for fee calculation
                if (flags & CREATE_TX_DONT_SIGN) {
                    BOOST_FOREACH (CTxIn& vin, txNew.vin)
                        vin.scriptSig = CScript();
                }

                // Embed the constructed transaction data in wtxNew.
                *static_cast<CTransaction*>(&wtxNew) = CTransaction(txNew);

                // Limit size
                if (nBytes >= MAX_STANDARD_TX_SIZE)
                {
                    strFailReason = _("Transaction too large");
                    return false;
                }

                dPriority = wtxNew.ComputePriority(dPriority, nBytes);

                // Can we complete this as a free transaction?
                if (fSendFreeTransactions && nBytes <= MAX_FREE_TRANSACTION_CREATE_SIZE)
                {
                    // Not enough fee: enough priority?
                    double dPriorityNeeded = mempool.estimateSmartPriority(nTxConfirmTarget);
                    // Require at least hard-coded AllowFree.
                    if (dPriority >= dPriorityNeeded && AllowFree(dPriority))
                        break;
                }

                CAmount nFeeNeeded = GetMinimumFee(nBytes, nTxConfirmTarget, mempool);
                if (coinControl && nFeeNeeded > 0 && coinControl->nMinimumTotalFee > nFeeNeeded) {
                    nFeeNeeded = coinControl->nMinimumTotalFee;
                }

                // If we made it here and we aren't even able to meet the relay fee on the next pass, give up
                // because we must be at the maximum allowed fee.
                if (nFeeNeeded < ::minRelayTxFee.GetFee(nBytes))
                {
                    strFailReason = _("Transaction too large for fee policy");
                    return false;
                }

                if (nFeeRet >= nFeeNeeded)
                    break; // Done, enough fee included.

                // Include more fee and try again.
                nFeeRet = nFeeNeeded;
                continue;
            }
        }
    }

    return true;
}

/**
 * Call after CreateTransaction unless you want to abort
 */
bool CWallet::CommitTransaction(CWalletTx& wtxNew, CReserveKey& reservekey)
{
    {
        LOCK2(cs_main, cs_wallet);
        LogPrintf("CommitTransaction:\n%s", wtxNew.ToString());
        {
            // This is only to keep the database open to defeat the auto-flush for the
            // duration of this scope.  This is the only place where this optimization
            // maybe makes sense; please don't do it anywhere else.
            CWalletDB* pwalletdb = fFileBacked ? new CWalletDB(strWalletFile,"r+") : NULL;

            // Take key pair from key pool so it won't be used again
            reservekey.KeepKey();

            // Add tx to wallet, because if it has change it's also ours,
            // otherwise just for transaction history.
            AddToWallet(wtxNew, false, pwalletdb);

            // Notify that old coins are spent
            set<CWalletTx*> setCoins;
            BOOST_FOREACH(const CTxIn& txin, wtxNew.vin)
            {
                CWalletTx &coin = mapWallet[txin.prevout.hash];
                coin.BindWallet(this);
                NotifyTransactionChanged(this, coin.GetHash(), CT_UPDATED);
            }

            if (fFileBacked)
                delete pwalletdb;
        }

        // Track how many getdata requests our transaction gets
        mapRequestCount[wtxNew.GetHash()] = 0;

        if (fBroadcastTransactions)
        {
            // Broadcast
            if (!wtxNew.AcceptToMemoryPool(false))
            {
                // This must not fail. The transaction has already been signed and recorded.
                LogPrintf("CommitTransaction(): Error: Transaction not valid\n");
                return false;
            }
            wtxNew.RelayWalletTransaction();
        }
    }
    return true;
}

bool CWallet::AddAccountingEntry(const CAccountingEntry& acentry, CWalletDB & pwalletdb)
{
    if (!pwalletdb.WriteAccountingEntry_Backend(acentry))
        return false;

    laccentries.push_back(acentry);
    CAccountingEntry & entry = laccentries.back();
    wtxOrdered.insert(make_pair(entry.nOrderPos, TxPair((CWalletTx*)0, &entry)));

    return true;
}

CAmount CWallet::GetRequiredFee(unsigned int nTxBytes)
{
    return std::max(minTxFee.GetFee(nTxBytes), ::minRelayTxFee.GetFee(nTxBytes));
}

CAmount CWallet::GetMinimumFee(unsigned int nTxBytes, unsigned int nConfirmTarget, const CTxMemPool& pool)
{
    // payTxFee is user-set "I want to pay this much"
    CAmount nFeeNeeded = payTxFee.GetFee(nTxBytes);
    // User didn't set: use -txconfirmtarget to estimate...
    if (nFeeNeeded == 0) {
        int estimateFoundTarget = nConfirmTarget;
        nFeeNeeded = pool.estimateSmartFee(nConfirmTarget, &estimateFoundTarget).GetFee(nTxBytes);
        // ... unless we don't have enough mempool data for estimatefee, then use fallbackFee
        if (nFeeNeeded == 0)
            nFeeNeeded = fallbackFee.GetFee(nTxBytes);
    }
    // prevent user from paying a fee below minRelayTxFee or minTxFee
    nFeeNeeded = std::max(nFeeNeeded, GetRequiredFee(nTxBytes));
    // But always obey the maximum
    if (nFeeNeeded > maxTxFee)
        nFeeNeeded = maxTxFee;
    return nFeeNeeded;
}




DBErrors CWallet::LoadWallet(bool& fFirstRunRet)
{
    if (!fFileBacked)
        return DB_LOAD_OK;
    fFirstRunRet = false;
    DBErrors nLoadWalletRet = CWalletDB(strWalletFile,"cr+").LoadWallet(this);
    if (nLoadWalletRet == DB_NEED_REWRITE)
    {
        if (CDB::Rewrite(strWalletFile, "\x04pool"))
        {
            LOCK(cs_wallet);
            setKeyPool.clear();
            // Note: can't top-up keypool here, because wallet is locked.
            // User will be prompted to unlock wallet the next operation
            // that requires a new key.
        }
    }

    if (nLoadWalletRet != DB_LOAD_OK)
        return nLoadWalletRet;
    fFirstRunRet = !vchDefaultKey.IsValid();

    uiInterface.LoadWallet(this);

    return DB_LOAD_OK;
}


DBErrors CWallet::ZapWalletTx(std::vector<CWalletTx>& vWtx)
{
    if (!fFileBacked)
        return DB_LOAD_OK;
    DBErrors nZapWalletTxRet = CWalletDB(strWalletFile,"cr+").ZapWalletTx(this, vWtx);
    if (nZapWalletTxRet == DB_NEED_REWRITE)
    {
        if (CDB::Rewrite(strWalletFile, "\x04pool"))
        {
            LOCK(cs_wallet);
            setKeyPool.clear();
            // Note: can't top-up keypool here, because wallet is locked.
            // User will be prompted to unlock wallet the next operation
            // that requires a new key.
        }
    }

    if (nZapWalletTxRet != DB_LOAD_OK)
        return nZapWalletTxRet;

    return DB_LOAD_OK;
}


bool CWallet::SetAddressBook(const CTxDestination& address, const string& strName, const string& strPurpose)
{
    bool fUpdated = false;
    {
        LOCK(cs_wallet); // mapAddressBook
        std::map<CTxDestination, CAddressBookData>::iterator mi = mapAddressBook.find(address);
        fUpdated = mi != mapAddressBook.end();
        mapAddressBook[address].name = strName;
        if (!strPurpose.empty()) /* update purpose only if requested */
            mapAddressBook[address].purpose = strPurpose;
    }
    NotifyAddressBookChanged(this, address, strName, ::IsMine(*this, address) != ISMINE_NO,
                             strPurpose, (fUpdated ? CT_UPDATED : CT_NEW) );
    if (!fFileBacked)
        return false;
    if (!strPurpose.empty() && !CWalletDB(strWalletFile).WritePurpose(CBitcoinAddress(address).ToString(), strPurpose))
        return false;
    return CWalletDB(strWalletFile).WriteName(CBitcoinAddress(address).ToString(), strName);
}

bool CWallet::DelAddressBook(const CTxDestination& address)
{
    {
        LOCK(cs_wallet); // mapAddressBook

        if(fFileBacked)
        {
            // Delete destdata tuples associated with address
            std::string strAddress = CBitcoinAddress(address).ToString();
            BOOST_FOREACH(const PAIRTYPE(string, string) &item, mapAddressBook[address].destdata)
            {
                CWalletDB(strWalletFile).EraseDestData(strAddress, item.first);
            }
        }
        mapAddressBook.erase(address);
    }

    NotifyAddressBookChanged(this, address, "", ::IsMine(*this, address) != ISMINE_NO, "", CT_DELETED);

    if (!fFileBacked)
        return false;
    CWalletDB(strWalletFile).ErasePurpose(CBitcoinAddress(address).ToString());
    return CWalletDB(strWalletFile).EraseName(CBitcoinAddress(address).ToString());
}

bool CWallet::SetDefaultKey(const CPubKey &vchPubKey)
{
    if (fFileBacked)
    {
        if (!CWalletDB(strWalletFile).WriteDefaultKey(vchPubKey))
            return false;
    }
    vchDefaultKey = vchPubKey;
    return true;
}

/**
 * Mark old keypool keys as used,
 * and generate all new keys 
 */
bool CWallet::NewKeyPool()
{
    {
        LOCK(cs_wallet);
        CWalletDB walletdb(strWalletFile);
        BOOST_FOREACH(int64_t nIndex, setKeyPool)
            walletdb.ErasePool(nIndex);
        setKeyPool.clear();

        if (IsLocked())
            return false;

        int64_t nKeys = max(GetArg("-keypool", DEFAULT_KEYPOOL_SIZE), (int64_t)0);
        for (int i = 0; i < nKeys; i++)
        {
            int64_t nIndex = i+1;
            walletdb.WritePool(nIndex, CKeyPool(GenerateNewKey()));
            setKeyPool.insert(nIndex);
        }
        LogPrintf("CWallet::NewKeyPool wrote %d new keys\n", nKeys);
    }
    return true;
}

bool CWallet::TopUpKeyPool(unsigned int kpSize)
{
    {
        LOCK(cs_wallet);

        if (IsLocked())
            return false;

        CWalletDB walletdb(strWalletFile);

        // Top up key pool
        unsigned int nTargetSize;
        if (kpSize > 0)
            nTargetSize = kpSize;
        else
            nTargetSize = max(GetArg("-keypool", DEFAULT_KEYPOOL_SIZE), (int64_t) 0);

        while (setKeyPool.size() < (nTargetSize + 1))
        {
            int64_t nEnd = 1;
            if (!setKeyPool.empty())
                nEnd = *(--setKeyPool.end()) + 1;
            if (!walletdb.WritePool(nEnd, CKeyPool(GenerateNewKey())))
                throw runtime_error("TopUpKeyPool(): writing generated key failed");
            setKeyPool.insert(nEnd);
            LogPrintf("keypool added key %d, size=%u\n", nEnd, setKeyPool.size());
        }
    }
    return true;
}

void CWallet::ReserveKeyFromKeyPool(int64_t& nIndex, CKeyPool& keypool)
{
    nIndex = -1;
    keypool.vchPubKey = CPubKey();
    {
        LOCK(cs_wallet);

        if (!IsLocked())
            TopUpKeyPool();

        // Get the oldest key
        if(setKeyPool.empty())
            return;

        CWalletDB walletdb(strWalletFile);

        nIndex = *(setKeyPool.begin());
        setKeyPool.erase(setKeyPool.begin());
        if (!walletdb.ReadPool(nIndex, keypool))
            throw runtime_error("ReserveKeyFromKeyPool(): read failed");
        if (!HaveKey(keypool.vchPubKey.GetID()))
            throw runtime_error("ReserveKeyFromKeyPool(): unknown key in key pool");
        assert(keypool.vchPubKey.IsValid());
        LogPrintf("keypool reserve %d\n", nIndex);
    }
}

void CWallet::KeepKey(int64_t nIndex)
{
    // Remove from key pool
    if (fFileBacked)
    {
        CWalletDB walletdb(strWalletFile);
        walletdb.ErasePool(nIndex);
    }
    LogPrintf("keypool keep %d\n", nIndex);
}

void CWallet::ReturnKey(int64_t nIndex)
{
    // Return to key pool
    {
        LOCK(cs_wallet);
        setKeyPool.insert(nIndex);
    }
    LogPrintf("keypool return %d\n", nIndex);
}

bool CWallet::GetKeyFromPool(CPubKey& result)
{
    int64_t nIndex = 0;
    CKeyPool keypool;
    {
        LOCK(cs_wallet);
        ReserveKeyFromKeyPool(nIndex, keypool);
        if (nIndex == -1)
        {
            if (IsLocked()) return false;
            result = GenerateNewKey();
            return true;
        }
        KeepKey(nIndex);
        result = keypool.vchPubKey;
    }
    return true;
}

int64_t CWallet::GetOldestKeyPoolTime()
{
    int64_t nIndex = 0;
    CKeyPool keypool;
    ReserveKeyFromKeyPool(nIndex, keypool);
    if (nIndex == -1)
        return GetTime();
    ReturnKey(nIndex);
    return keypool.nTime;
}

std::map<CTxDestination, CAmount> CWallet::GetAddressBalances()
{
    map<CTxDestination, CAmount> balances;

    {
        LOCK(cs_wallet);
        BOOST_FOREACH(PAIRTYPE(uint256, CWalletTx) walletEntry, mapWallet)
        {
            CWalletTx *pcoin = &walletEntry.second;

            if (!CheckFinalTx(*pcoin) || !pcoin->IsTrusted())
                continue;

            if (pcoin->IsCoinBase() && pcoin->GetBlocksToMaturity() > 0)
                continue;

            int nDepth = pcoin->GetDepthInMainChain();
            if (nDepth < (pcoin->IsFromMe(ISMINE_ALL) ? 0 : 1))
                continue;

            for (unsigned int i = 0; i < pcoin->vout.size(); i++)
            {
                CTxDestination addr;
                if (!IsMine(pcoin->vout[i]))
                    continue;
                if(!ExtractDestination(pcoin->vout[i].scriptPubKey, addr))
                    continue;

                CAmount n = IsSpent(walletEntry.first, i) ? 0 : pcoin->vout[i].nValue;

                if (!balances.count(addr))
                    balances[addr] = 0;
                balances[addr] += n;
            }
        }
    }

    return balances;
}

set< set<CTxDestination> > CWallet::GetAddressGroupings()
{
    AssertLockHeld(cs_wallet); // mapWallet
    set< set<CTxDestination> > groupings;
    set<CTxDestination> grouping;

    BOOST_FOREACH(PAIRTYPE(uint256, CWalletTx) walletEntry, mapWallet)
    {
        CWalletTx *pcoin = &walletEntry.second;

        if (pcoin->vin.size() > 0)
        {
            bool any_mine = false;
            // group all input addresses with each other
            BOOST_FOREACH(CTxIn txin, pcoin->vin)
            {
                CTxDestination address;
                if(!IsMine(txin)) /* If this input isn't mine, ignore it */
                    continue;
                if(!ExtractDestination(mapWallet[txin.prevout.hash].vout[txin.prevout.n].scriptPubKey, address))
                    continue;
                grouping.insert(address);
                any_mine = true;
            }

            // group change with input addresses
            if (any_mine)
            {
               BOOST_FOREACH(CTxOut txout, pcoin->vout)
                   if (IsChange(txout))
                   {
                       CTxDestination txoutAddr;
                       if(!ExtractDestination(txout.scriptPubKey, txoutAddr))
                           continue;
                       grouping.insert(txoutAddr);
                   }
            }
            if (grouping.size() > 0)
            {
                groupings.insert(grouping);
                grouping.clear();
            }
        }

        // group lone addrs by themselves
        for (unsigned int i = 0; i < pcoin->vout.size(); i++)
            if (IsMine(pcoin->vout[i]))
            {
                CTxDestination address;
                if(!ExtractDestination(pcoin->vout[i].scriptPubKey, address))
                    continue;
                grouping.insert(address);
                groupings.insert(grouping);
                grouping.clear();
            }
    }

    set< set<CTxDestination>* > uniqueGroupings; // a set of pointers to groups of addresses
    map< CTxDestination, set<CTxDestination>* > setmap;  // map addresses to the unique group containing it
    BOOST_FOREACH(set<CTxDestination> grouping, groupings)
    {
        // make a set of all the groups hit by this new group
        set< set<CTxDestination>* > hits;
        map< CTxDestination, set<CTxDestination>* >::iterator it;
        BOOST_FOREACH(CTxDestination address, grouping)
            if ((it = setmap.find(address)) != setmap.end())
                hits.insert((*it).second);

        // merge all hit groups into a new single group and delete old groups
        set<CTxDestination>* merged = new set<CTxDestination>(grouping);
        BOOST_FOREACH(set<CTxDestination>* hit, hits)
        {
            merged->insert(hit->begin(), hit->end());
            uniqueGroupings.erase(hit);
            delete hit;
        }
        uniqueGroupings.insert(merged);

        // update setmap
        BOOST_FOREACH(CTxDestination element, *merged)
            setmap[element] = merged;
    }

    set< set<CTxDestination> > ret;
    BOOST_FOREACH(set<CTxDestination>* uniqueGrouping, uniqueGroupings)
    {
        ret.insert(*uniqueGrouping);
        delete uniqueGrouping;
    }

    return ret;
}

std::set<CTxDestination> CWallet::GetAccountAddresses(const std::string& strAccount) const
{
    LOCK(cs_wallet);
    set<CTxDestination> result;
    BOOST_FOREACH(const PAIRTYPE(CTxDestination, CAddressBookData)& item, mapAddressBook)
    {
        const CTxDestination& address = item.first;
        const string& strName = item.second.name;
        if (strName == strAccount)
            result.insert(address);
    }
    return result;
}

bool CReserveKey::GetReservedKey(CPubKey& pubkey)
{
    if (nIndex == -1)
    {
        CKeyPool keypool;
        pwallet->ReserveKeyFromKeyPool(nIndex, keypool);
        if (nIndex != -1)
            vchPubKey = keypool.vchPubKey;
        else {
            return false;
        }
    }
    assert(vchPubKey.IsValid());
    pubkey = vchPubKey;
    return true;
}

void CReserveKey::KeepKey()
{
    if (nIndex != -1)
        pwallet->KeepKey(nIndex);
    nIndex = -1;
    vchPubKey = CPubKey();
}

void CReserveKey::ReturnKey()
{
    if (nIndex != -1)
        pwallet->ReturnKey(nIndex);
    nIndex = -1;
    vchPubKey = CPubKey();
}

void CWallet::GetAllReserveKeys(set<CKeyID>& setAddress) const
{
    setAddress.clear();

    CWalletDB walletdb(strWalletFile);

    LOCK2(cs_main, cs_wallet);
    BOOST_FOREACH(const int64_t& id, setKeyPool)
    {
        CKeyPool keypool;
        if (!walletdb.ReadPool(id, keypool))
            throw runtime_error("GetAllReserveKeyHashes(): read failed");
        assert(keypool.vchPubKey.IsValid());
        CKeyID keyID = keypool.vchPubKey.GetID();
        if (!HaveKey(keyID))
            throw runtime_error("GetAllReserveKeyHashes(): unknown key in key pool");
        setAddress.insert(keyID);
    }
}

void CWallet::UpdatedTransaction(const uint256 &hashTx)
{
    {
        LOCK(cs_wallet);
        // Only notify UI if this transaction is in this wallet
        map<uint256, CWalletTx>::const_iterator mi = mapWallet.find(hashTx);
        if (mi != mapWallet.end())
            NotifyTransactionChanged(this, hashTx, CT_UPDATED);
    }
}

void CWallet::GetScriptForMining(boost::shared_ptr<CReserveScript> &script)
{
    boost::shared_ptr<CReserveKey> rKey(new CReserveKey(this));
    CPubKey pubkey;
    if (!rKey->GetReservedKey(pubkey))
        return;

    script = rKey;
    script->reserveScript = CScript() << ToByteVector(pubkey) << OP_CHECKSIG;
}

void CWallet::LockCoin(COutPoint& output)
{
    AssertLockHeld(cs_wallet); // setLockedCoins
    setLockedCoins.insert(output);
}

void CWallet::UnlockCoin(COutPoint& output)
{
    AssertLockHeld(cs_wallet); // setLockedCoins
    setLockedCoins.erase(output);
}

void CWallet::UnlockAllCoins()
{
    AssertLockHeld(cs_wallet); // setLockedCoins
    setLockedCoins.clear();
}

bool CWallet::IsLockedCoin(uint256 hash, unsigned int n) const
{
    AssertLockHeld(cs_wallet); // setLockedCoins
    COutPoint outpt(hash, n);

    return (setLockedCoins.count(outpt) > 0);
}

void CWallet::ListLockedCoins(std::vector<COutPoint>& vOutpts)
{
    AssertLockHeld(cs_wallet); // setLockedCoins
    for (std::set<COutPoint>::iterator it = setLockedCoins.begin();
         it != setLockedCoins.end(); it++) {
        COutPoint outpt = (*it);
        vOutpts.push_back(outpt);
    }
}

/** @} */ // end of Actions

class CAffectedKeysVisitor : public boost::static_visitor<void> {
private:
    const CKeyStore &keystore;
    std::vector<CKeyID> &vKeys;

public:
    CAffectedKeysVisitor(const CKeyStore &keystoreIn, std::vector<CKeyID> &vKeysIn) : keystore(keystoreIn), vKeys(vKeysIn) {}

    void Process(const CScript &script) {
        txnouttype type;
        std::vector<CTxDestination> vDest;
        int nRequired;
        if (ExtractDestinations(script, type, vDest, nRequired)) {
            BOOST_FOREACH(const CTxDestination &dest, vDest)
                boost::apply_visitor(*this, dest);
        }
    }

    void operator()(const CKeyID &keyId) {
        if (keystore.HaveKey(keyId))
            vKeys.push_back(keyId);
    }

    void operator()(const CScriptID &scriptId) {
        CScript script;
        if (keystore.GetCScript(scriptId, script))
            Process(script);
    }

    void operator()(const CNoDestination &none) {}
};

void CWallet::GetKeyBirthTimes(std::map<CKeyID, int64_t> &mapKeyBirth) const {
    AssertLockHeld(cs_wallet); // mapKeyMetadata
    mapKeyBirth.clear();

    // get birth times for keys with metadata
    for (std::map<CKeyID, CKeyMetadata>::const_iterator it = mapKeyMetadata.begin(); it != mapKeyMetadata.end(); it++)
        if (it->second.nCreateTime)
            mapKeyBirth[it->first] = it->second.nCreateTime;

    // map in which we'll infer heights of other keys
    CBlockIndex *pindexMax = chainActive[std::max(0, chainActive.Height() - 144)]; // the tip can be reorganised; use a 144-block safety margin
    std::map<CKeyID, CBlockIndex*> mapKeyFirstBlock;
    std::set<CKeyID> setKeys;
    GetKeys(setKeys);
    BOOST_FOREACH(const CKeyID &keyid, setKeys) {
        if (mapKeyBirth.count(keyid) == 0)
            mapKeyFirstBlock[keyid] = pindexMax;
    }
    setKeys.clear();

    // if there are no such keys, we're done
    if (mapKeyFirstBlock.empty())
        return;

    // find first block that affects those keys, if there are any left
    std::vector<CKeyID> vAffected;
    for (std::map<uint256, CWalletTx>::const_iterator it = mapWallet.begin(); it != mapWallet.end(); it++) {
        // iterate over all wallet transactions...
        const CWalletTx &wtx = (*it).second;
        BlockMap::const_iterator blit = mapBlockIndex.find(wtx.hashBlock);
        if (blit != mapBlockIndex.end() && chainActive.Contains(blit->second)) {
            // ... which are already in a block
            int nHeight = blit->second->nHeight;
            BOOST_FOREACH(const CTxOut &txout, wtx.vout) {
                // iterate over all their outputs
                CAffectedKeysVisitor(*this, vAffected).Process(txout.scriptPubKey);
                BOOST_FOREACH(const CKeyID &keyid, vAffected) {
                    // ... and all their affected keys
                    std::map<CKeyID, CBlockIndex*>::iterator rit = mapKeyFirstBlock.find(keyid);
                    if (rit != mapKeyFirstBlock.end() && nHeight < rit->second->nHeight)
                        rit->second = blit->second;
                }
                vAffected.clear();
            }
        }
    }

    // Extract block timestamps for those keys
    for (std::map<CKeyID, CBlockIndex*>::const_iterator it = mapKeyFirstBlock.begin(); it != mapKeyFirstBlock.end(); it++)
        mapKeyBirth[it->first] = it->second->GetBlockTime() - 7200; // block times can be 2h off
}

bool CWallet::AddDestData(const CTxDestination &dest, const std::string &key, const std::string &value)
{
    if (boost::get<CNoDestination>(&dest))
        return false;

    mapAddressBook[dest].destdata.insert(std::make_pair(key, value));
    if (!fFileBacked)
        return true;
    return CWalletDB(strWalletFile).WriteDestData(CBitcoinAddress(dest).ToString(), key, value);
}

bool CWallet::EraseDestData(const CTxDestination &dest, const std::string &key)
{
    if (!mapAddressBook[dest].destdata.erase(key))
        return false;
    if (!fFileBacked)
        return true;
    return CWalletDB(strWalletFile).EraseDestData(CBitcoinAddress(dest).ToString(), key);
}

bool CWallet::LoadDestData(const CTxDestination &dest, const std::string &key, const std::string &value)
{
    mapAddressBook[dest].destdata.insert(std::make_pair(key, value));
    return true;
}

bool CWallet::GetDestData(const CTxDestination &dest, const std::string &key, std::string *value) const
{
    std::map<CTxDestination, CAddressBookData>::const_iterator i = mapAddressBook.find(dest);
    if(i != mapAddressBook.end())
    {
        CAddressBookData::StringMap::const_iterator j = i->second.destdata.find(key);
        if(j != i->second.destdata.end())
        {
            if(value)
                *value = j->second;
            return true;
        }
    }
    return false;
}

CKeyPool::CKeyPool()
{
    nTime = GetTime();
}

CKeyPool::CKeyPool(const CPubKey& vchPubKeyIn)
{
    nTime = GetTime();
    vchPubKey = vchPubKeyIn;
}

CWalletKey::CWalletKey(int64_t nExpires)
{
    nTimeCreated = (nExpires ? GetTime() : 0);
    nTimeExpires = nExpires;
}

int CMerkleTx::SetMerkleBranch(const CBlock& block)
{
    AssertLockHeld(cs_main);
    CBlock blockTmp;

    // Update the tx's hashBlock
    hashBlock = block.GetHash();

    // Locate the transaction
    for (nIndex = 0; nIndex < (int)block.vtx.size(); nIndex++)
        if (block.vtx[nIndex] == *(CTransaction*)this)
            break;
    if (nIndex == (int)block.vtx.size())
    {
        nIndex = -1;
        LogPrintf("ERROR: SetMerkleBranch(): couldn't find tx in block\n");
        return 0;
    }

    // Is the tx in a block that's in the main chain
    BlockMap::iterator mi = mapBlockIndex.find(hashBlock);
    if (mi == mapBlockIndex.end())
        return 0;
    const CBlockIndex* pindex = (*mi).second;
    if (!pindex || !chainActive.Contains(pindex))
        return 0;

    return chainActive.Height() - pindex->nHeight + 1;
}

int CMerkleTx::GetDepthInMainChain(const CBlockIndex* &pindexRet) const
{
    if (hashUnset())
        return 0;

    AssertLockHeld(cs_main);

    // Find the block it claims to be in
    BlockMap::iterator mi = mapBlockIndex.find(hashBlock);
    if (mi == mapBlockIndex.end())
        return 0;
    CBlockIndex* pindex = (*mi).second;
    if (!pindex || !chainActive.Contains(pindex))
        return 0;

    pindexRet = pindex;
    return ((nIndex == -1) ? (-1) : 1) * (chainActive.Height() - pindex->nHeight + 1);
}

int CMerkleTx::GetBlocksToMaturity() const
{
    if (!IsCoinBase())
        return 0;
    return max(0, (COINBASE_MATURITY+1) - GetDepthInMainChain());
}


bool CMerkleTx::AcceptToMemoryPool(bool fLimitFree, bool fRejectAbsurdFee)
{
    CValidationState state;
    return ::AcceptToMemoryPool(mempool, state, *this, fLimitFree, NULL, false, fRejectAbsurdFee);
}<|MERGE_RESOLUTION|>--- conflicted
+++ resolved
@@ -1949,6 +1949,13 @@
 bool CWallet::CreateTransaction(const vector<CRecipient>& vecSend, CWalletTx& wtxNew, CReserveKey& reservekey, CAmount& nFeeRet,
                                 int& nChangePosRet, std::string& strFailReason, const CCoinControl* coinControl, unsigned int flags)
 {
+    bool fUseRbf = fWalletRbf;
+    if (flags & CREATE_TX_RBF_OPT_IN) {
+        fUseRbf = true;
+    } else if (flags & CREATE_TX_RBF_OPT_OUT) {
+        fUseRbf = false;
+    }
+
     CAmount nValue = 0;
     unsigned int nSubtractFeeFromAmount = 0;
     BOOST_FOREACH (const CRecipient& recipient, vecSend)
@@ -2155,11 +2162,7 @@
                 // the nLockTime set above actually works.
                 BOOST_FOREACH(const PAIRTYPE(const CWalletTx*,unsigned int)& coin, setCoins)
                     txNew.vin.push_back(CTxIn(coin.first->GetHash(),coin.second,CScript(),
-<<<<<<< HEAD
-                                              std::numeric_limits<unsigned int>::max() - ((flags & CREATE_TX_RBF_OPT_IN) ? 2 : 1) ));
-=======
-                                              std::numeric_limits<unsigned int>::max() - (fWalletRbf ? 2 : 1)));
->>>>>>> e5456a15
+                                              std::numeric_limits<unsigned int>::max() - (fUseRbf ? 2 : 1)));
 
                 // Sign
                 int nIn = 0;
