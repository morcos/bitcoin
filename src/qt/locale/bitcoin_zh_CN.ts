--- conflicted
+++ resolved
@@ -2931,8 +2931,10 @@
         <translation>如果&lt;category&gt;未提供或&lt;category&gt; = 1，输出所有调试信息。</translation>
     </message>
     <message>
-<<<<<<< HEAD
-=======
+        <source>If &lt;category&gt; is not supplied or if &lt;category&gt; = 1, output all debugging information.</source>
+        <translation>如果&lt;category&gt;未提供或&lt;category&gt; = 1，输出所有调试信息。</translation>
+    </message>
+    <message>
         <source>Maximum total fees (in %s) to use in a single wallet transaction; setting this too low may abort large transactions (default: %s)</source>
         <translation>最大单次转账费用（%s），设置太低可能导致大宗交易失败（默认：%s）</translation>
     </message>
@@ -2949,7 +2951,6 @@
         <translation>无法在开启修剪的状态下重扫描，请使用 -reindex重新下载完整的区块链。</translation>
     </message>
     <message>
->>>>>>> 188ca9c3
         <source>Error: A fatal internal error occurred, see debug.log for details</source>
         <translation>错误：发生了致命的内部错误，详情见 debug.log 文件</translation>
     </message>
