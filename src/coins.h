--- conflicted
+++ resolved
@@ -439,11 +439,7 @@
     bool HaveCoins(const uint256 &txid) const;
     uint256 GetBestBlock() const;
     virtual void SetBestBlock(const uint256 &hashBlock);
-<<<<<<< HEAD
-    bool BatchWrite(CCoinsMap &mapCoins, const uint256 &hashBlock);
-=======
     bool BatchWrite(CCoinsMap &mapCoins, const uint256 &hashBlock, unsigned char mode);
->>>>>>> 9974a8fb
 
     /**
      * Check if we have the given tx already loaded in this cache.
