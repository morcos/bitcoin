--- conflicted
+++ resolved
@@ -76,13 +76,10 @@
         }
         nScriptCheckThreads = 3;
         for (int i=0; i < nScriptCheckThreads-1; i++)
-<<<<<<< HEAD
-            threadGroup.create_thread(&ThreadScriptCheck);
+            threadGroup.create_thread(boost::bind(&ThreadScriptCheck, i+1));
         g_connman = std::unique_ptr<CConnman>(new CConnman(0x1337, 0x1337)); // Deterministic randomness for tests.
         connman = g_connman.get();
-=======
-            threadGroup.create_thread(boost::bind(&ThreadScriptCheck, i+1));
->>>>>>> 7b941734
+
         RegisterNodeSignals(GetNodeSignals());
 }
 
