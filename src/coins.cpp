--- conflicted
+++ resolved
@@ -185,12 +185,7 @@
     hashBlock = hashBlockIn;
 }
 
-<<<<<<< HEAD
-//maybe can minor optimize out this find and then insert?
-bool CCoinsViewCache::BatchWrite(CCoinsMap &mapCoins, const uint256 &hashBlockIn) {
-=======
 bool CCoinsViewCache::BatchWrite(CCoinsMap &mapCoins, const uint256 &hashBlockIn, unsigned char mode) {
->>>>>>> 9974a8fb
     assert(!hasModifier);
     for (CCoinsMap::iterator it = mapCoins.begin(); it != mapCoins.end();) {
         if (it->second.flags & CCoinsCacheEntry::DIRTY) { // Ignore non-dirty entries (optimization).
